# Copyright (C) 2023 Intel Corporation
# Part of the Unified-Runtime Project, under the Apache License v2.0 with LLVM Exceptions.
# See LICENSE.TXT
# SPDX-License-Identifier: Apache-2.0 WITH LLVM-exception

add_subdirectory(validation)

if(UR_ENABLE_TRACING)
    add_subdirectory(tracing)
endif()

<<<<<<< HEAD
if(UR_BUILD_EXAMPLE_SANITIZER)
=======
if(UR_ENABLE_SANITIZER)
>>>>>>> bba6f82b
    add_subdirectory(sanitizer)
endif()<|MERGE_RESOLUTION|>--- conflicted
+++ resolved
@@ -9,10 +9,6 @@
     add_subdirectory(tracing)
 endif()
 
-<<<<<<< HEAD
-if(UR_BUILD_EXAMPLE_SANITIZER)
-=======
 if(UR_ENABLE_SANITIZER)
->>>>>>> bba6f82b
     add_subdirectory(sanitizer)
 endif()
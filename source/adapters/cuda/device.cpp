//===--------- device.cpp - CUDA Adapter ----------------------------------===//
//
// Copyright (C) 2023 Intel Corporation
//
// Part of the Unified-Runtime Project, under the Apache License v2.0 with LLVM
// Exceptions. See LICENSE.TXT
// SPDX-License-Identifier: Apache-2.0 WITH LLVM-exception
//
//===----------------------------------------------------------------------===//

#include <array>
#include <cassert>
#include <sstream>

#include "adapter.hpp"
#include "context.hpp"
#include "device.hpp"
#include "platform.hpp"
#include "ur_util.hpp"

int getAttribute(ur_device_handle_t device, CUdevice_attribute attribute) {
  int value;

  UR_CHECK_ERROR(cuDeviceGetAttribute(&value, attribute, device->get()));
  return value;
}

uint64_t ur_device_handle_t_::getElapsedTime(CUevent ev) const {
  float Milliseconds = 0.0f;

  // cuEventSynchronize waits till the event is ready for call to
  // cuEventElapsedTime.
  UR_CHECK_ERROR(cuEventSynchronize(EvBase));
  UR_CHECK_ERROR(cuEventSynchronize(ev));
  UR_CHECK_ERROR(cuEventElapsedTime(&Milliseconds, EvBase, ev));

  return static_cast<uint64_t>(Milliseconds * 1.0e6);
}

UR_APIEXPORT ur_result_t UR_APICALL urDeviceGetInfo(ur_device_handle_t hDevice,
                                                    ur_device_info_t propName,
                                                    size_t propSize,
                                                    void *pPropValue,
                                                    size_t *pPropSizeRet) try {
  UrReturnHelper ReturnValue(propSize, pPropValue, pPropSizeRet);

  static constexpr uint32_t MaxWorkItemDimensions = 3u;

  ScopedContext Active(hDevice->getContext());

  switch ((uint32_t)propName) {
  case UR_DEVICE_INFO_TYPE: {
    return ReturnValue(UR_DEVICE_TYPE_GPU);
  }
  case UR_DEVICE_INFO_VENDOR_ID: {
    return ReturnValue(4318u);
  }
  case UR_DEVICE_INFO_MAX_COMPUTE_UNITS: {
    int ComputeUnits = 0;
    UR_CHECK_ERROR(cuDeviceGetAttribute(
        &ComputeUnits, CU_DEVICE_ATTRIBUTE_MULTIPROCESSOR_COUNT,
        hDevice->get()));
    detail::ur::assertion(ComputeUnits >= 0);
    return ReturnValue(static_cast<uint32_t>(ComputeUnits));
  }
  case UR_DEVICE_INFO_MAX_WORK_ITEM_DIMENSIONS: {
    return ReturnValue(MaxWorkItemDimensions);
  }
  case UR_DEVICE_INFO_MAX_WORK_ITEM_SIZES: {
    struct {
      size_t Sizes[MaxWorkItemDimensions];
    } ReturnSizes;

    int MaxX = 0, MaxY = 0, MaxZ = 0;
    UR_CHECK_ERROR(cuDeviceGetAttribute(
        &MaxX, CU_DEVICE_ATTRIBUTE_MAX_BLOCK_DIM_X, hDevice->get()));
    detail::ur::assertion(MaxX >= 0);

    UR_CHECK_ERROR(cuDeviceGetAttribute(
        &MaxY, CU_DEVICE_ATTRIBUTE_MAX_BLOCK_DIM_Y, hDevice->get()));
    detail::ur::assertion(MaxY >= 0);

    UR_CHECK_ERROR(cuDeviceGetAttribute(
        &MaxZ, CU_DEVICE_ATTRIBUTE_MAX_BLOCK_DIM_Z, hDevice->get()));
    detail::ur::assertion(MaxZ >= 0);

    ReturnSizes.Sizes[0] = size_t(MaxX);
    ReturnSizes.Sizes[1] = size_t(MaxY);
    ReturnSizes.Sizes[2] = size_t(MaxZ);
    return ReturnValue(ReturnSizes);
  }

  case UR_DEVICE_INFO_MAX_WORK_GROUPS_3D: {
    struct {
      size_t Sizes[MaxWorkItemDimensions];
    } ReturnSizes;
    int MaxX = 0, MaxY = 0, MaxZ = 0;
    UR_CHECK_ERROR(cuDeviceGetAttribute(
        &MaxX, CU_DEVICE_ATTRIBUTE_MAX_GRID_DIM_X, hDevice->get()));
    detail::ur::assertion(MaxX >= 0);

    UR_CHECK_ERROR(cuDeviceGetAttribute(
        &MaxY, CU_DEVICE_ATTRIBUTE_MAX_GRID_DIM_Y, hDevice->get()));
    detail::ur::assertion(MaxY >= 0);

    UR_CHECK_ERROR(cuDeviceGetAttribute(
        &MaxZ, CU_DEVICE_ATTRIBUTE_MAX_GRID_DIM_Z, hDevice->get()));
    detail::ur::assertion(MaxZ >= 0);

    ReturnSizes.Sizes[0] = size_t(MaxX);
    ReturnSizes.Sizes[1] = size_t(MaxY);
    ReturnSizes.Sizes[2] = size_t(MaxZ);
    return ReturnValue(ReturnSizes);
  }

  case UR_DEVICE_INFO_MAX_WORK_GROUP_SIZE: {
    int MaxWorkGroupSize = 0;
    UR_CHECK_ERROR(cuDeviceGetAttribute(
        &MaxWorkGroupSize, CU_DEVICE_ATTRIBUTE_MAX_THREADS_PER_BLOCK,
        hDevice->get()));

    detail::ur::assertion(MaxWorkGroupSize >= 0);

    return ReturnValue(size_t(MaxWorkGroupSize));
  }
  case UR_DEVICE_INFO_PREFERRED_VECTOR_WIDTH_CHAR: {
    return ReturnValue(1u);
  }
  case UR_DEVICE_INFO_PREFERRED_VECTOR_WIDTH_SHORT: {
    return ReturnValue(1u);
  }
  case UR_DEVICE_INFO_PREFERRED_VECTOR_WIDTH_INT: {
    return ReturnValue(1u);
  }
  case UR_DEVICE_INFO_PREFERRED_VECTOR_WIDTH_LONG: {
    return ReturnValue(1u);
  }
  case UR_DEVICE_INFO_PREFERRED_VECTOR_WIDTH_FLOAT: {
    return ReturnValue(1u);
  }
  case UR_DEVICE_INFO_PREFERRED_VECTOR_WIDTH_DOUBLE: {
    return ReturnValue(1u);
  }
  case UR_DEVICE_INFO_PREFERRED_VECTOR_WIDTH_HALF: {
    return ReturnValue(0u);
  }
  case UR_DEVICE_INFO_NATIVE_VECTOR_WIDTH_CHAR: {
    return ReturnValue(1u);
  }
  case UR_DEVICE_INFO_NATIVE_VECTOR_WIDTH_SHORT: {
    return ReturnValue(1u);
  }
  case UR_DEVICE_INFO_NATIVE_VECTOR_WIDTH_INT: {
    return ReturnValue(1u);
  }
  case UR_DEVICE_INFO_NATIVE_VECTOR_WIDTH_LONG: {
    return ReturnValue(1u);
  }
  case UR_DEVICE_INFO_NATIVE_VECTOR_WIDTH_FLOAT: {
    return ReturnValue(1u);
  }
  case UR_DEVICE_INFO_NATIVE_VECTOR_WIDTH_DOUBLE: {
    return ReturnValue(1u);
  }
  case UR_DEVICE_INFO_NATIVE_VECTOR_WIDTH_HALF: {
    return ReturnValue(0u);
  }
  case UR_DEVICE_INFO_MAX_NUM_SUB_GROUPS: {
    // Number of sub-groups = max block size / warp size + possible remainder
    int MaxThreads = 0;
    UR_CHECK_ERROR(cuDeviceGetAttribute(
        &MaxThreads, CU_DEVICE_ATTRIBUTE_MAX_THREADS_PER_BLOCK,
        hDevice->get()));
    int WarpSize = 0;
    UR_CHECK_ERROR(cuDeviceGetAttribute(
        &WarpSize, CU_DEVICE_ATTRIBUTE_WARP_SIZE, hDevice->get()));
    int MaxWarps = (MaxThreads + WarpSize - 1) / WarpSize;
    return ReturnValue(MaxWarps);
  }
  case UR_DEVICE_INFO_SUB_GROUP_INDEPENDENT_FORWARD_PROGRESS: {
    // Volta provides independent thread scheduling
    // TODO: Revisit for previous generation GPUs
    int Major = 0;
    UR_CHECK_ERROR(cuDeviceGetAttribute(
        &Major, CU_DEVICE_ATTRIBUTE_COMPUTE_CAPABILITY_MAJOR, hDevice->get()));
    bool IFP = (Major >= 7);
    return ReturnValue(IFP);
  }

  case UR_DEVICE_INFO_ATOMIC_64: {
    int Major = 0;
    UR_CHECK_ERROR(cuDeviceGetAttribute(
        &Major, CU_DEVICE_ATTRIBUTE_COMPUTE_CAPABILITY_MAJOR, hDevice->get()));

    bool Atomic64 = (Major >= 6) ? true : false;
    return ReturnValue(Atomic64);
  }
  case UR_DEVICE_INFO_ATOMIC_MEMORY_ORDER_CAPABILITIES: {
    ur_memory_order_capability_flags_t Capabilities =
        UR_MEMORY_ORDER_CAPABILITY_FLAG_RELAXED |
        UR_MEMORY_ORDER_CAPABILITY_FLAG_ACQUIRE |
        UR_MEMORY_ORDER_CAPABILITY_FLAG_RELEASE |
        UR_MEMORY_ORDER_CAPABILITY_FLAG_ACQ_REL;

    int Major = 0;
    UR_CHECK_ERROR(cuDeviceGetAttribute(
        &Major, CU_DEVICE_ATTRIBUTE_COMPUTE_CAPABILITY_MAJOR, hDevice->get()));
    if (Major >= 7)
      Capabilities |= UR_MEMORY_ORDER_CAPABILITY_FLAG_SEQ_CST;

    return ReturnValue(Capabilities);
  }
  case UR_DEVICE_INFO_ATOMIC_MEMORY_SCOPE_CAPABILITIES: {
    int Major = 0;
    UR_CHECK_ERROR(cuDeviceGetAttribute(
        &Major, CU_DEVICE_ATTRIBUTE_COMPUTE_CAPABILITY_MAJOR, hDevice->get()));
    uint64_t Capabilities =
        (Major >= 7) ? UR_MEMORY_SCOPE_CAPABILITY_FLAG_WORK_ITEM |
                           UR_MEMORY_SCOPE_CAPABILITY_FLAG_SUB_GROUP |
                           UR_MEMORY_SCOPE_CAPABILITY_FLAG_WORK_GROUP |
                           UR_MEMORY_SCOPE_CAPABILITY_FLAG_DEVICE |
                           UR_MEMORY_SCOPE_CAPABILITY_FLAG_SYSTEM
                     : UR_MEMORY_SCOPE_CAPABILITY_FLAG_WORK_ITEM |
                           UR_MEMORY_SCOPE_CAPABILITY_FLAG_SUB_GROUP |
                           UR_MEMORY_SCOPE_CAPABILITY_FLAG_WORK_GROUP |
                           UR_MEMORY_SCOPE_CAPABILITY_FLAG_DEVICE;
    return ReturnValue(Capabilities);
  }

  case UR_DEVICE_INFO_ATOMIC_FENCE_ORDER_CAPABILITIES: {
    // SYCL2020 4.6.4.2 minimum mandated capabilities for
    // atomic_fence_order_capabilities.
    ur_memory_order_capability_flags_t Capabilities =
        UR_MEMORY_ORDER_CAPABILITY_FLAG_RELAXED |
        UR_MEMORY_ORDER_CAPABILITY_FLAG_ACQUIRE |
        UR_MEMORY_ORDER_CAPABILITY_FLAG_RELEASE |
        UR_MEMORY_ORDER_CAPABILITY_FLAG_ACQ_REL;

    int Major = 0;
    UR_CHECK_ERROR(cuDeviceGetAttribute(
        &Major, CU_DEVICE_ATTRIBUTE_COMPUTE_CAPABILITY_MAJOR, hDevice->get()));
    if (Major >= 7)
      Capabilities |= UR_MEMORY_ORDER_CAPABILITY_FLAG_SEQ_CST;

    return ReturnValue(Capabilities);
  }
  case UR_DEVICE_INFO_ATOMIC_FENCE_SCOPE_CAPABILITIES: {
    // SYCL2020 4.6.4.2 minimum mandated capabilities for
    // atomic_fence/memory_scope_capabilities.
    // Because scopes are hierarchical, wider scopes support all narrower
    // scopes. At a minimum, each device must support WORK_ITEM, SUB_GROUP and
    // WORK_GROUP. (https://github.com/KhronosGroup/SYCL-Docs/pull/382)
    ur_memory_scope_capability_flags_t Capabilities =
        UR_MEMORY_SCOPE_CAPABILITY_FLAG_WORK_ITEM |
        UR_MEMORY_SCOPE_CAPABILITY_FLAG_SUB_GROUP |
        UR_MEMORY_SCOPE_CAPABILITY_FLAG_WORK_GROUP;
    return ReturnValue(Capabilities);
  }
  case UR_DEVICE_INFO_BFLOAT16: {
    int Major = 0;
    UR_CHECK_ERROR(cuDeviceGetAttribute(
        &Major, CU_DEVICE_ATTRIBUTE_COMPUTE_CAPABILITY_MAJOR, hDevice->get()));

    bool BFloat16 = (Major >= 8) ? true : false;
    return ReturnValue(BFloat16);
  }
  case UR_DEVICE_INFO_SUB_GROUP_SIZES_INTEL: {
    // NVIDIA devices only support one sub-group size (the warp size)
    int WarpSize = 0;
    UR_CHECK_ERROR(cuDeviceGetAttribute(
        &WarpSize, CU_DEVICE_ATTRIBUTE_WARP_SIZE, hDevice->get()));
    size_t Sizes[1] = {static_cast<size_t>(WarpSize)};
    return ReturnValue(Sizes, 1);
  }
  case UR_DEVICE_INFO_MAX_CLOCK_FREQUENCY: {
    int ClockFreq = 0;
    UR_CHECK_ERROR(cuDeviceGetAttribute(
        &ClockFreq, CU_DEVICE_ATTRIBUTE_CLOCK_RATE, hDevice->get()));
    detail::ur::assertion(ClockFreq >= 0);
    return ReturnValue(static_cast<uint32_t>(ClockFreq) / 1000u);
  }
  case UR_DEVICE_INFO_ADDRESS_BITS: {
    auto Bits = uint32_t{std::numeric_limits<uintptr_t>::digits};
    return ReturnValue(Bits);
  }
  case UR_DEVICE_INFO_MAX_MEM_ALLOC_SIZE: {
    return ReturnValue(uint64_t{hDevice->getMaxAllocSize()});
  }
  case UR_DEVICE_INFO_IMAGE_SUPPORTED: {
    bool Enabled = false;

    if (std::getenv("SYCL_PI_CUDA_ENABLE_IMAGE_SUPPORT") != nullptr ||
        std::getenv("UR_CUDA_ENABLE_IMAGE_SUPPORT") != nullptr) {
      Enabled = true;
    } else {
      detail::ur::cuPrint(
          "Images are not fully supported by the CUDA BE, their support is "
          "disabled by default. Their partial support can be activated by "
          "setting SYCL_PI_CUDA_ENABLE_IMAGE_SUPPORT environment variable at "
          "runtime.");
    }

    return ReturnValue(Enabled);
  }
  case UR_DEVICE_INFO_MAX_READ_IMAGE_ARGS: {
    // This call doesn't match to CUDA as it doesn't have images, but instead
    // surfaces and textures. No clear call in the CUDA API to determine this,
    // but some searching found as of SM 2.x 128 are supported.
    return ReturnValue(128u);
  }
  case UR_DEVICE_INFO_MAX_WRITE_IMAGE_ARGS: {
    // This call doesn't match to CUDA as it doesn't have images, but instead
    // surfaces and textures. No clear call in the CUDA API to determine this,
    // but some searching found as of SM 2.x 128 are supported.
    return ReturnValue(128u);
  }
  case UR_DEVICE_INFO_IMAGE2D_MAX_HEIGHT: {
    // Take the smaller of maximum surface and maximum texture height.
    int TexHeight = 0;
    UR_CHECK_ERROR(cuDeviceGetAttribute(
        &TexHeight, CU_DEVICE_ATTRIBUTE_MAXIMUM_TEXTURE2D_HEIGHT,
        hDevice->get()));
    detail::ur::assertion(TexHeight >= 0);
    int SurfHeight = 0;
    UR_CHECK_ERROR(cuDeviceGetAttribute(
        &SurfHeight, CU_DEVICE_ATTRIBUTE_MAXIMUM_SURFACE2D_HEIGHT,
        hDevice->get()));
    detail::ur::assertion(SurfHeight >= 0);

    int Min = std::min(TexHeight, SurfHeight);

    return ReturnValue(static_cast<size_t>(Min));
  }
  case UR_DEVICE_INFO_IMAGE2D_MAX_WIDTH: {
    // Take the smaller of maximum surface and maximum texture width.
    int TexWidth = 0;
    UR_CHECK_ERROR(cuDeviceGetAttribute(
        &TexWidth, CU_DEVICE_ATTRIBUTE_MAXIMUM_TEXTURE2D_WIDTH,
        hDevice->get()));
    detail::ur::assertion(TexWidth >= 0);
    int SurfWidth = 0;
    UR_CHECK_ERROR(cuDeviceGetAttribute(
        &SurfWidth, CU_DEVICE_ATTRIBUTE_MAXIMUM_SURFACE2D_WIDTH,
        hDevice->get()));
    detail::ur::assertion(SurfWidth >= 0);

    int Min = std::min(TexWidth, SurfWidth);

    return ReturnValue(static_cast<size_t>(Min));
  }
  case UR_DEVICE_INFO_IMAGE3D_MAX_HEIGHT: {
    // Take the smaller of maximum surface and maximum texture height.
    int TexHeight = 0;
    UR_CHECK_ERROR(cuDeviceGetAttribute(
        &TexHeight, CU_DEVICE_ATTRIBUTE_MAXIMUM_TEXTURE3D_HEIGHT,
        hDevice->get()));
    detail::ur::assertion(TexHeight >= 0);
    int SurfHeight = 0;
    UR_CHECK_ERROR(cuDeviceGetAttribute(
        &SurfHeight, CU_DEVICE_ATTRIBUTE_MAXIMUM_SURFACE3D_HEIGHT,
        hDevice->get()));
    detail::ur::assertion(SurfHeight >= 0);

    int Min = std::min(TexHeight, SurfHeight);

    return ReturnValue(static_cast<size_t>(Min));
  }
  case UR_DEVICE_INFO_IMAGE3D_MAX_WIDTH: {
    // Take the smaller of maximum surface and maximum texture width.
    int TexWidth = 0;
    UR_CHECK_ERROR(cuDeviceGetAttribute(
        &TexWidth, CU_DEVICE_ATTRIBUTE_MAXIMUM_TEXTURE3D_WIDTH,
        hDevice->get()));
    detail::ur::assertion(TexWidth >= 0);
    int SurfWidth = 0;
    UR_CHECK_ERROR(cuDeviceGetAttribute(
        &SurfWidth, CU_DEVICE_ATTRIBUTE_MAXIMUM_SURFACE3D_WIDTH,
        hDevice->get()));
    detail::ur::assertion(SurfWidth >= 0);

    int Min = std::min(TexWidth, SurfWidth);

    return ReturnValue(static_cast<size_t>(Min));
  }
  case UR_DEVICE_INFO_IMAGE3D_MAX_DEPTH: {
    // Take the smaller of maximum surface and maximum texture depth.
    int TexDepth = 0;
    UR_CHECK_ERROR(cuDeviceGetAttribute(
        &TexDepth, CU_DEVICE_ATTRIBUTE_MAXIMUM_TEXTURE3D_DEPTH,
        hDevice->get()));
    detail::ur::assertion(TexDepth >= 0);
    int SurfDepth = 0;
    UR_CHECK_ERROR(cuDeviceGetAttribute(
        &SurfDepth, CU_DEVICE_ATTRIBUTE_MAXIMUM_SURFACE3D_DEPTH,
        hDevice->get()));
    detail::ur::assertion(SurfDepth >= 0);

    int Min = std::min(TexDepth, SurfDepth);

    return ReturnValue(static_cast<size_t>(Min));
  }
  case UR_DEVICE_INFO_IMAGE_MAX_BUFFER_SIZE: {
    // Take the smaller of maximum surface and maximum texture width.
    int TexWidth = 0;
    UR_CHECK_ERROR(cuDeviceGetAttribute(
        &TexWidth, CU_DEVICE_ATTRIBUTE_MAXIMUM_TEXTURE1D_WIDTH,
        hDevice->get()));
    detail::ur::assertion(TexWidth >= 0);
    int SurfWidth = 0;
    UR_CHECK_ERROR(cuDeviceGetAttribute(
        &SurfWidth, CU_DEVICE_ATTRIBUTE_MAXIMUM_SURFACE1D_WIDTH,
        hDevice->get()));
    detail::ur::assertion(SurfWidth >= 0);

    int Min = std::min(TexWidth, SurfWidth);

    return ReturnValue(static_cast<size_t>(Min));
  }
  case UR_DEVICE_INFO_IMAGE_MAX_ARRAY_SIZE: {
    return ReturnValue(0lu);
  }
  case UR_DEVICE_INFO_MAX_SAMPLERS: {
    // This call is kind of meaningless for cuda, as samplers don't exist.
    // Closest thing is textures, which is 128.
    return ReturnValue(128u);
  }
  case UR_DEVICE_INFO_MAX_PARAMETER_SIZE: {
    // https://docs.nvidia.com/cuda/cuda-c-programming-guide/#function-parameters
    // __global__ function parameters are passed to the device via constant
    // memory and are limited to 4 KB.
    return ReturnValue(4000lu);
  }
  case UR_DEVICE_INFO_MEM_BASE_ADDR_ALIGN: {
    int MemBaseAddrAlign = 0;
    UR_CHECK_ERROR(cuDeviceGetAttribute(&MemBaseAddrAlign,
                                        CU_DEVICE_ATTRIBUTE_TEXTURE_ALIGNMENT,
                                        hDevice->get()));
    // Multiply by 8 as clGetDeviceInfo returns this value in bits
    MemBaseAddrAlign *= 8;
    return ReturnValue(MemBaseAddrAlign);
  }
  case UR_DEVICE_INFO_HALF_FP_CONFIG: {
    // TODO: is this config consistent across all NVIDIA GPUs?
    return ReturnValue(0u);
  }
  case UR_DEVICE_INFO_SINGLE_FP_CONFIG: {
    // TODO: is this config consistent across all NVIDIA GPUs?
    ur_device_fp_capability_flags_t Config =
        UR_DEVICE_FP_CAPABILITY_FLAG_DENORM |
        UR_DEVICE_FP_CAPABILITY_FLAG_INF_NAN |
        UR_DEVICE_FP_CAPABILITY_FLAG_ROUND_TO_NEAREST |
        UR_DEVICE_FP_CAPABILITY_FLAG_ROUND_TO_ZERO |
        UR_DEVICE_FP_CAPABILITY_FLAG_ROUND_TO_INF |
        UR_DEVICE_FP_CAPABILITY_FLAG_FMA |
        UR_DEVICE_FP_CAPABILITY_FLAG_CORRECTLY_ROUNDED_DIVIDE_SQRT;
    return ReturnValue(Config);
  }
  case UR_DEVICE_INFO_DOUBLE_FP_CONFIG: {
    // TODO: is this config consistent across all NVIDIA GPUs?
    ur_device_fp_capability_flags_t Config =
        UR_DEVICE_FP_CAPABILITY_FLAG_DENORM |
        UR_DEVICE_FP_CAPABILITY_FLAG_INF_NAN |
        UR_DEVICE_FP_CAPABILITY_FLAG_ROUND_TO_NEAREST |
        UR_DEVICE_FP_CAPABILITY_FLAG_ROUND_TO_ZERO |
        UR_DEVICE_FP_CAPABILITY_FLAG_ROUND_TO_INF |
        UR_DEVICE_FP_CAPABILITY_FLAG_FMA;
    return ReturnValue(Config);
  }
  case UR_DEVICE_INFO_GLOBAL_MEM_CACHE_TYPE: {
    // TODO: is this config consistent across all NVIDIA GPUs?
    return ReturnValue(UR_DEVICE_MEM_CACHE_TYPE_READ_WRITE_CACHE);
  }
  case UR_DEVICE_INFO_GLOBAL_MEM_CACHELINE_SIZE: {
    // The value is documented for all existing GPUs in the CUDA programming
    // guidelines, section "H.3.2. Global Memory".
    return ReturnValue(128u);
  }
  case UR_DEVICE_INFO_GLOBAL_MEM_CACHE_SIZE: {
    int CacheSize = 0;
    UR_CHECK_ERROR(cuDeviceGetAttribute(
        &CacheSize, CU_DEVICE_ATTRIBUTE_L2_CACHE_SIZE, hDevice->get()));
    detail::ur::assertion(CacheSize >= 0);
    // The L2 cache is global to the GPU.
    return ReturnValue(static_cast<uint64_t>(CacheSize));
  }
  case UR_DEVICE_INFO_GLOBAL_MEM_SIZE: {
    size_t Bytes = 0;
    // Runtime API has easy access to this value, driver API info is scarse.
    detail::ur::assertion(cuDeviceTotalMem(&Bytes, hDevice->get()) ==
                          CUDA_SUCCESS);
    return ReturnValue(uint64_t{Bytes});
  }
  case UR_DEVICE_INFO_MAX_CONSTANT_BUFFER_SIZE: {
    int ConstantMemory = 0;
    UR_CHECK_ERROR(cuDeviceGetAttribute(
        &ConstantMemory, CU_DEVICE_ATTRIBUTE_TOTAL_CONSTANT_MEMORY,
        hDevice->get()));
    detail::ur::assertion(ConstantMemory >= 0);

    return ReturnValue(static_cast<uint64_t>(ConstantMemory));
  }
  case UR_DEVICE_INFO_MAX_CONSTANT_ARGS: {
    // TODO: is there a way to retrieve this from CUDA driver API?
    // Hard coded to value returned by clinfo for OpenCL 1.2 CUDA | GeForce GTX
    // 1060 3GB
    return ReturnValue(9u);
  }
  case UR_DEVICE_INFO_LOCAL_MEM_TYPE: {
    return ReturnValue(UR_DEVICE_LOCAL_MEM_TYPE_LOCAL);
  }
  case UR_DEVICE_INFO_LOCAL_MEM_SIZE: {
    // OpenCL's "local memory" maps most closely to CUDA's "shared memory".
    // CUDA has its own definition of "local memory", which maps to OpenCL's
    // "private memory".
    if (hDevice->maxLocalMemSizeChosen()) {
      return ReturnValue(
          static_cast<uint64_t>(hDevice->getMaxChosenLocalMem()));
    } else {
      return ReturnValue(
          static_cast<uint64_t>(hDevice->getMaxCapacityLocalMem()));
    }
  }
  case UR_DEVICE_INFO_ERROR_CORRECTION_SUPPORT: {
    int ECCEnabled = 0;
    UR_CHECK_ERROR(cuDeviceGetAttribute(
        &ECCEnabled, CU_DEVICE_ATTRIBUTE_ECC_ENABLED, hDevice->get()));

    detail::ur::assertion((ECCEnabled == 0) | (ECCEnabled == 1));
    auto Result = static_cast<bool>(ECCEnabled);
    return ReturnValue(Result);
  }
  case UR_DEVICE_INFO_HOST_UNIFIED_MEMORY: {
    int IsIntegrated = 0;
    UR_CHECK_ERROR(cuDeviceGetAttribute(
        &IsIntegrated, CU_DEVICE_ATTRIBUTE_INTEGRATED, hDevice->get()));

    detail::ur::assertion((IsIntegrated == 0) | (IsIntegrated == 1));
    auto result = static_cast<bool>(IsIntegrated);
    return ReturnValue(result);
  }
  case UR_DEVICE_INFO_PROFILING_TIMER_RESOLUTION: {
    // Hard coded to value returned by clinfo for OpenCL 1.2 CUDA | GeForce GTX
    // 1060 3GB
    return ReturnValue(1000lu);
  }
  case UR_DEVICE_INFO_ENDIAN_LITTLE: {
    return ReturnValue(true);
  }
  case UR_DEVICE_INFO_AVAILABLE: {
    return ReturnValue(true);
  }
  case UR_DEVICE_INFO_BUILD_ON_SUBDEVICE: {
    return ReturnValue(true);
  }
  case UR_DEVICE_INFO_COMPILER_AVAILABLE: {
    return ReturnValue(true);
  }
  case UR_DEVICE_INFO_LINKER_AVAILABLE: {
    return ReturnValue(true);
  }
  case UR_DEVICE_INFO_EXECUTION_CAPABILITIES: {
    auto Capability = ur_device_exec_capability_flags_t{
        UR_DEVICE_EXEC_CAPABILITY_FLAG_KERNEL};
    return ReturnValue(Capability);
  }
  case UR_DEVICE_INFO_QUEUE_PROPERTIES:
    return ReturnValue(
        ur_queue_flag_t(UR_QUEUE_FLAG_OUT_OF_ORDER_EXEC_MODE_ENABLE |
                        UR_QUEUE_FLAG_PROFILING_ENABLE));
  case UR_DEVICE_INFO_QUEUE_ON_DEVICE_PROPERTIES: {
    // The mandated minimum capability:
    ur_queue_flags_t Capability = UR_QUEUE_FLAG_PROFILING_ENABLE |
                                  UR_QUEUE_FLAG_OUT_OF_ORDER_EXEC_MODE_ENABLE;
    return ReturnValue(Capability);
  }
  case UR_DEVICE_INFO_QUEUE_ON_HOST_PROPERTIES: {
    // The mandated minimum capability:
    ur_queue_flags_t Capability = UR_QUEUE_FLAG_PROFILING_ENABLE;
    return ReturnValue(Capability);
  }
  case UR_DEVICE_INFO_BUILT_IN_KERNELS: {
    // An empty string is returned if no built-in kernels are supported by the
    // device.
    return ReturnValue("");
  }
  case UR_DEVICE_INFO_PLATFORM: {
    return ReturnValue(hDevice->getPlatform());
  }
  case UR_DEVICE_INFO_NAME: {
    static constexpr size_t MaxDeviceNameLength = 256u;
    char Name[MaxDeviceNameLength];
    UR_CHECK_ERROR(cuDeviceGetName(Name, MaxDeviceNameLength, hDevice->get()));
    return ReturnValue(Name, strlen(Name) + 1);
  }
  case UR_DEVICE_INFO_VENDOR: {
    return ReturnValue("NVIDIA Corporation");
  }
  case UR_DEVICE_INFO_DRIVER_VERSION: {
    auto Version = getCudaVersionString();
    return ReturnValue(Version.c_str());
  }
  case UR_DEVICE_INFO_PROFILE: {
    return ReturnValue("CUDA");
  }
  case UR_DEVICE_INFO_REFERENCE_COUNT: {
    return ReturnValue(hDevice->getReferenceCount());
  }
  case UR_DEVICE_INFO_VERSION: {
    std::stringstream SS;
    int Major;
    UR_CHECK_ERROR(cuDeviceGetAttribute(
        &Major, CU_DEVICE_ATTRIBUTE_COMPUTE_CAPABILITY_MAJOR, hDevice->get()));
    SS << Major;
    int Minor;
    UR_CHECK_ERROR(cuDeviceGetAttribute(
        &Minor, CU_DEVICE_ATTRIBUTE_COMPUTE_CAPABILITY_MINOR, hDevice->get()));
    SS << "." << Minor;
    return ReturnValue(SS.str().c_str());
  }
  case UR_EXT_DEVICE_INFO_OPENCL_C_VERSION: {
    return ReturnValue("");
  }
  case UR_DEVICE_INFO_EXTENSIONS: {

    std::string SupportedExtensions = "cl_khr_fp64 cl_khr_subgroups ";
    SupportedExtensions += "pi_ext_intel_devicelib_assert ";
    // Return supported for the UR command-buffer experimental feature
    SupportedExtensions += "ur_exp_command_buffer ";
    SupportedExtensions += "ur_exp_usm_p2p ";
    SupportedExtensions += " ";

    int Major = 0;
    int Minor = 0;

    UR_CHECK_ERROR(cuDeviceGetAttribute(
        &Major, CU_DEVICE_ATTRIBUTE_COMPUTE_CAPABILITY_MAJOR, hDevice->get()));
    UR_CHECK_ERROR(cuDeviceGetAttribute(
        &Minor, CU_DEVICE_ATTRIBUTE_COMPUTE_CAPABILITY_MINOR, hDevice->get()));

    if ((Major >= 6) || ((Major == 5) && (Minor >= 3))) {
      SupportedExtensions += "cl_khr_fp16 ";
    }

    return ReturnValue(SupportedExtensions.c_str());
  }
  case UR_DEVICE_INFO_PRINTF_BUFFER_SIZE: {
    // The minimum value for the FULL profile is 1 MB.
    return ReturnValue(1024lu);
  }
  case UR_DEVICE_INFO_PREFERRED_INTEROP_USER_SYNC: {
    return ReturnValue(true);
  }
  case UR_DEVICE_INFO_PARENT_DEVICE: {
    return ReturnValue(nullptr);
  }
  case UR_DEVICE_INFO_PARTITION_MAX_SUB_DEVICES: {
    return ReturnValue(0u);
  }
  case UR_DEVICE_INFO_SUPPORTED_PARTITIONS: {
    if (pPropSizeRet) {
      *pPropSizeRet = 0;
    }
    return UR_RESULT_SUCCESS;
  }

  case UR_DEVICE_INFO_PARTITION_AFFINITY_DOMAIN: {
    return ReturnValue(0u);
  }
  case UR_DEVICE_INFO_PARTITION_TYPE: {
    if (pPropSizeRet) {
      *pPropSizeRet = 0;
    }
    return UR_RESULT_SUCCESS;
  }

    // Intel USM extensions

  case UR_DEVICE_INFO_USM_HOST_SUPPORT: {
    // from cl_intel_unified_shared_memory: "The host memory access capabilities
    // apply to any host allocation."
    //
    // query if/how the device can access page-locked host memory, possibly
    // through PCIe, using the same pointer as the host
    uint32_t Value = {};
    if (getAttribute(hDevice, CU_DEVICE_ATTRIBUTE_UNIFIED_ADDRESSING)) {
      // the device shares a unified address space with the host
      if (getAttribute(hDevice, CU_DEVICE_ATTRIBUTE_COMPUTE_CAPABILITY_MAJOR) >=
          6) {
        // compute capability 6.x introduces operations that are atomic with
        // respect to other CPUs and GPUs in the system
        Value = UR_DEVICE_USM_ACCESS_CAPABILITY_FLAG_ACCESS |
                UR_DEVICE_USM_ACCESS_CAPABILITY_FLAG_ATOMIC_ACCESS |
                UR_DEVICE_USM_ACCESS_CAPABILITY_FLAG_CONCURRENT_ACCESS |
                UR_DEVICE_USM_ACCESS_CAPABILITY_FLAG_ATOMIC_CONCURRENT_ACCESS;
      } else {
        // on GPU architectures with compute capability lower than 6.x, atomic
        // operations from the GPU to CPU memory will not be atomic with respect
        // to CPU initiated atomic operations
        Value = UR_DEVICE_USM_ACCESS_CAPABILITY_FLAG_ACCESS |
                UR_DEVICE_USM_ACCESS_CAPABILITY_FLAG_CONCURRENT_ACCESS;
      }
    }
    return ReturnValue(Value);
  }
  case UR_DEVICE_INFO_USM_DEVICE_SUPPORT: {
    // from cl_intel_unified_shared_memory:
    // "The device memory access capabilities apply to any device allocation
    // associated with this device."
    //
    // query how the device can access memory allocated on the device itself (?)
    uint32_t Value =
        UR_DEVICE_USM_ACCESS_CAPABILITY_FLAG_ACCESS |
        UR_DEVICE_USM_ACCESS_CAPABILITY_FLAG_ATOMIC_ACCESS |
        UR_DEVICE_USM_ACCESS_CAPABILITY_FLAG_CONCURRENT_ACCESS |
        UR_DEVICE_USM_ACCESS_CAPABILITY_FLAG_ATOMIC_CONCURRENT_ACCESS;
    return ReturnValue(Value);
  }
  case UR_DEVICE_INFO_USM_SINGLE_SHARED_SUPPORT: {
    // from cl_intel_unified_shared_memory:
    // "The single device shared memory access capabilities apply to any shared
    // allocation associated with this device."
    //
    // query if/how the device can access managed memory associated to it
    uint32_t Value = {};
    if (getAttribute(hDevice, CU_DEVICE_ATTRIBUTE_MANAGED_MEMORY)) {
      // the device can allocate managed memory on this system
      Value = UR_DEVICE_USM_ACCESS_CAPABILITY_FLAG_ACCESS |
              UR_DEVICE_USM_ACCESS_CAPABILITY_FLAG_ATOMIC_ACCESS;
    }
    if (getAttribute(hDevice, CU_DEVICE_ATTRIBUTE_CONCURRENT_MANAGED_ACCESS)) {
      // the device can coherently access managed memory concurrently with the
      // CPU
      Value |= UR_DEVICE_USM_ACCESS_CAPABILITY_FLAG_CONCURRENT_ACCESS;
      if (getAttribute(hDevice, CU_DEVICE_ATTRIBUTE_COMPUTE_CAPABILITY_MAJOR) >=
          6) {
        // compute capability 6.x introduces operations that are atomic with
        // respect to other CPUs and GPUs in the system
        Value |= UR_DEVICE_USM_ACCESS_CAPABILITY_FLAG_ATOMIC_CONCURRENT_ACCESS;
      }
    }
    return ReturnValue(Value);
  }
  case UR_DEVICE_INFO_USM_CROSS_SHARED_SUPPORT: {
    // from cl_intel_unified_shared_memory:
    // "The cross-device shared memory access capabilities apply to any shared
    // allocation associated with this device, or to any shared memory
    // allocation on another device that also supports the same cross-device
    // shared memory access capability."
    //
    // query if/how the device can access managed memory associated to other
    // devices
    uint32_t Value = {};
    if (getAttribute(hDevice, CU_DEVICE_ATTRIBUTE_MANAGED_MEMORY)) {
      // the device can allocate managed memory on this system
      Value |= UR_DEVICE_USM_ACCESS_CAPABILITY_FLAG_ACCESS;
    }
    if (getAttribute(hDevice, CU_DEVICE_ATTRIBUTE_CONCURRENT_MANAGED_ACCESS)) {
      // all devices with the CU_DEVICE_ATTRIBUTE_CONCURRENT_MANAGED_ACCESS
      // attribute can coherently access managed memory concurrently with the
      // CPU
      Value |= UR_DEVICE_USM_ACCESS_CAPABILITY_FLAG_CONCURRENT_ACCESS;
    }
    if (getAttribute(hDevice, CU_DEVICE_ATTRIBUTE_COMPUTE_CAPABILITY_MAJOR) >=
        6) {
      // compute capability 6.x introduces operations that are atomic with
      // respect to other CPUs and GPUs in the system
      if (Value & UR_DEVICE_USM_ACCESS_CAPABILITY_FLAG_ACCESS)
        Value |= UR_DEVICE_USM_ACCESS_CAPABILITY_FLAG_ATOMIC_ACCESS;
      if (Value & UR_DEVICE_USM_ACCESS_CAPABILITY_FLAG_CONCURRENT_ACCESS)
        Value |= UR_DEVICE_USM_ACCESS_CAPABILITY_FLAG_ATOMIC_CONCURRENT_ACCESS;
    }
    return ReturnValue(Value);
  }
  case UR_DEVICE_INFO_USM_SYSTEM_SHARED_SUPPORT: {
    // from cl_intel_unified_shared_memory:
    // "The shared system memory access capabilities apply to any allocations
    // made by a system allocator, such as malloc or new."
    //
    // query if/how the device can access pageable host memory allocated by the
    // system allocator
    uint32_t Value = {};
    if (getAttribute(hDevice, CU_DEVICE_ATTRIBUTE_PAGEABLE_MEMORY_ACCESS)) {
      // the device suppports coherently accessing pageable memory without
      // calling cuMemHostRegister/cudaHostRegister on it
      if (getAttribute(hDevice,
                       CU_DEVICE_ATTRIBUTE_HOST_NATIVE_ATOMIC_SUPPORTED)) {
        // the link between the device and the host supports native atomic
        // operations
        Value = UR_DEVICE_USM_ACCESS_CAPABILITY_FLAG_ACCESS |
                UR_DEVICE_USM_ACCESS_CAPABILITY_FLAG_ATOMIC_ACCESS |
                UR_DEVICE_USM_ACCESS_CAPABILITY_FLAG_CONCURRENT_ACCESS |
                UR_DEVICE_USM_ACCESS_CAPABILITY_FLAG_ATOMIC_CONCURRENT_ACCESS;
      } else {
        // the link between the device and the host does not support native
        // atomic operations
        Value = UR_DEVICE_USM_ACCESS_CAPABILITY_FLAG_ACCESS |
                UR_DEVICE_USM_ACCESS_CAPABILITY_FLAG_CONCURRENT_ACCESS;
      }
    }
    return ReturnValue(Value);
  }
  case UR_DEVICE_INFO_ASYNC_BARRIER: {
    int Value = getAttribute(hDevice,
                             CU_DEVICE_ATTRIBUTE_COMPUTE_CAPABILITY_MAJOR) >= 8;
    return ReturnValue(static_cast<bool>(Value));
  }
  case UR_DEVICE_INFO_BACKEND_RUNTIME_VERSION: {
    int Major =
        getAttribute(hDevice, CU_DEVICE_ATTRIBUTE_COMPUTE_CAPABILITY_MAJOR);
    int Minor =
        getAttribute(hDevice, CU_DEVICE_ATTRIBUTE_COMPUTE_CAPABILITY_MINOR);
    std::string Result = std::to_string(Major) + "." + std::to_string(Minor);
    return ReturnValue(Result.c_str());
  }

  case UR_DEVICE_INFO_GLOBAL_MEM_FREE: {
    size_t FreeMemory = 0;
    size_t TotalMemory = 0;
    detail::ur::assertion(cuMemGetInfo(&FreeMemory, &TotalMemory) ==
                              CUDA_SUCCESS,
                          "failed cuMemGetInfo() API.");
    return ReturnValue(FreeMemory);
  }
  case UR_DEVICE_INFO_MEMORY_CLOCK_RATE: {
    int Value = 0;
    UR_CHECK_ERROR(cuDeviceGetAttribute(
        &Value, CU_DEVICE_ATTRIBUTE_MEMORY_CLOCK_RATE, hDevice->get()));
    detail::ur::assertion(Value >= 0);
    // Convert kilohertz to megahertz when returning.
    return ReturnValue(Value / 1000);
  }
  case UR_DEVICE_INFO_MEMORY_BUS_WIDTH: {
    int Value = 0;
    UR_CHECK_ERROR(cuDeviceGetAttribute(
        &Value, CU_DEVICE_ATTRIBUTE_GLOBAL_MEMORY_BUS_WIDTH, hDevice->get()));
    detail::ur::assertion(Value >= 0);
    return ReturnValue(Value);
  }
  case UR_DEVICE_INFO_MAX_COMPUTE_QUEUE_INDICES: {
    return ReturnValue(int32_t{1});
  }
  case UR_DEVICE_INFO_BINDLESS_IMAGES_SUPPORT_EXP: {
    // On CUDA bindless images are supported.
    return ReturnValue(true);
  }
  case UR_DEVICE_INFO_BINDLESS_IMAGES_SHARED_USM_SUPPORT_EXP: {
    // On CUDA bindless images can be backed by shared (managed) USM.
    return ReturnValue(true);
  }
  case UR_DEVICE_INFO_BINDLESS_IMAGES_1D_USM_SUPPORT_EXP: {
    // On CUDA 1D bindless image USM is not supported.
    // More specifically, linear filtering is not supported.
    return ReturnValue(false);
  }
  case UR_DEVICE_INFO_BINDLESS_IMAGES_2D_USM_SUPPORT_EXP: {
    // On CUDA 2D bindless image USM is supported.
    return ReturnValue(true);
  }
  case UR_DEVICE_INFO_IMAGE_PITCH_ALIGN_EXP: {
    int32_t tex_pitch_align = 0;
    UR_CHECK_ERROR(cuDeviceGetAttribute(
        &tex_pitch_align, CU_DEVICE_ATTRIBUTE_TEXTURE_PITCH_ALIGNMENT,
        hDevice->get()));
    return ReturnValue(tex_pitch_align);
  }
  case UR_DEVICE_INFO_MAX_IMAGE_LINEAR_WIDTH_EXP: {
    int32_t tex_max_linear_width = 0;
    UR_CHECK_ERROR(cuDeviceGetAttribute(
        &tex_max_linear_width,
        CU_DEVICE_ATTRIBUTE_MAXIMUM_TEXTURE2D_LINEAR_WIDTH, hDevice->get()));
    return ReturnValue(tex_max_linear_width);
  }
  case UR_DEVICE_INFO_MAX_IMAGE_LINEAR_HEIGHT_EXP: {
    int32_t tex_max_linear_height = 0;
    UR_CHECK_ERROR(cuDeviceGetAttribute(
        &tex_max_linear_height,
        CU_DEVICE_ATTRIBUTE_MAXIMUM_TEXTURE2D_LINEAR_HEIGHT, hDevice->get()));
    return ReturnValue(tex_max_linear_height);
  }
  case UR_DEVICE_INFO_MAX_IMAGE_LINEAR_PITCH_EXP: {
    int32_t tex_max_linear_pitch = 0;
    UR_CHECK_ERROR(cuDeviceGetAttribute(
        &tex_max_linear_pitch,
        CU_DEVICE_ATTRIBUTE_MAXIMUM_TEXTURE2D_LINEAR_PITCH, hDevice->get()));
    return ReturnValue(tex_max_linear_pitch);
  }
  case UR_DEVICE_INFO_MIPMAP_SUPPORT_EXP: {
    // CUDA supports mipmaps.
    return ReturnValue(true);
  }
  case UR_DEVICE_INFO_MIPMAP_ANISOTROPY_SUPPORT_EXP: {
    // CUDA supports anisotropic filtering.
    return ReturnValue(true);
  }
  case UR_DEVICE_INFO_MIPMAP_MAX_ANISOTROPY_EXP: {
    // CUDA has no query for this, but documentation states max value is 16.
    return ReturnValue(16.f);
  }
  case UR_DEVICE_INFO_MIPMAP_LEVEL_REFERENCE_SUPPORT_EXP: {
    // CUDA supports creation of images from individual mipmap levels.
    return ReturnValue(true);
  }

  case UR_DEVICE_INFO_INTEROP_MEMORY_IMPORT_SUPPORT_EXP: {
    // CUDA supports importing external memory.
    return ReturnValue(true);
  }
  case UR_DEVICE_INFO_INTEROP_MEMORY_EXPORT_SUPPORT_EXP: {
    // CUDA does not support exporting it's own device memory.
    return ReturnValue(false);
  }
  case UR_DEVICE_INFO_INTEROP_SEMAPHORE_IMPORT_SUPPORT_EXP: {
    // CUDA supports importing external semaphores.
    return ReturnValue(true);
  }
  case UR_DEVICE_INFO_INTEROP_SEMAPHORE_EXPORT_SUPPORT_EXP: {
    // CUDA does not support exporting semaphores or events.
    return ReturnValue(false);
  }
<<<<<<< HEAD
  case UR_DEVICE_INFO_TIMESTAMP_RECORDING_SUPPORT_EXP: {
    // CUDA supports recording timestamp events.
=======
  case UR_DEVICE_INFO_CUBEMAP_SUPPORT_EXP: {
    // CUDA supports cubemaps.
    return ReturnValue(true);
  }
  case UR_DEVICE_INFO_CUBEMAP_SEAMLESS_FILTERING_SUPPORT_EXP: {
    // CUDA supports cubemap seamless filtering.
>>>>>>> a7c202b4
    return ReturnValue(true);
  }
  case UR_DEVICE_INFO_DEVICE_ID: {
    int Value = 0;
    UR_CHECK_ERROR(cuDeviceGetAttribute(
        &Value, CU_DEVICE_ATTRIBUTE_PCI_DEVICE_ID, hDevice->get()));
    detail::ur::assertion(Value >= 0);
    return ReturnValue(Value);
  }
  case UR_DEVICE_INFO_UUID: {
    CUuuid UUID;
#if (CUDA_VERSION >= 11040)
    detail::ur::assertion(cuDeviceGetUuid_v2(&UUID, hDevice->get()) ==
                          CUDA_SUCCESS);
#else
    detail::ur::assertion(cuDeviceGetUuid(&UUID, hDevice->get()) ==
                          CUDA_SUCCESS);
#endif
    std::array<unsigned char, 16> Name;
    std::copy(UUID.bytes, UUID.bytes + 16, Name.begin());
    return ReturnValue(Name.data(), 16);
  }
  case UR_DEVICE_INFO_MAX_MEMORY_BANDWIDTH: {
    int Major = 0;
    UR_CHECK_ERROR(cuDeviceGetAttribute(
        &Major, CU_DEVICE_ATTRIBUTE_COMPUTE_CAPABILITY_MAJOR, hDevice->get()));

    int Minor = 0;
    UR_CHECK_ERROR(cuDeviceGetAttribute(
        &Minor, CU_DEVICE_ATTRIBUTE_COMPUTE_CAPABILITY_MINOR, hDevice->get()));

    // Some specific devices seem to need special handling. See reference
    // https://github.com/jeffhammond/HPCInfo/blob/master/cuda/gpu-detect.cu
    bool IsXavierAGX = Major == 7 && Minor == 2;
    bool IsOrinAGX = Major == 8 && Minor == 7;

    int MemoryClockKHz = 0;
    if (IsXavierAGX) {
      MemoryClockKHz = 2133000;
    } else if (IsOrinAGX) {
      MemoryClockKHz = 3200000;
    } else {
      UR_CHECK_ERROR(cuDeviceGetAttribute(&MemoryClockKHz,
                                          CU_DEVICE_ATTRIBUTE_MEMORY_CLOCK_RATE,
                                          hDevice->get()));
    }

    int MemoryBusWidth = 0;
    if (IsOrinAGX) {
      MemoryBusWidth = 256;
    } else {
      UR_CHECK_ERROR(cuDeviceGetAttribute(
          &MemoryBusWidth, CU_DEVICE_ATTRIBUTE_GLOBAL_MEMORY_BUS_WIDTH,
          hDevice->get()));
    }

    uint32_t MemoryBandwidth = MemoryClockKHz * MemoryBusWidth * 250;

    return ReturnValue(MemoryBandwidth);
  }
  case UR_DEVICE_INFO_IL_VERSION: {
    std::string ILVersion = "nvptx-";

    int DriverVersion = 0;
    cuDriverGetVersion(&DriverVersion);
    int Major = DriverVersion / 1000;
    int Minor = DriverVersion % 1000 / 10;

    // We can work out which ptx ISA version we support based on the versioning
    // table published here
    // https://docs.nvidia.com/cuda/parallel-thread-execution/index.html#release-notes
    // Major versions that we support are consistent in how they line up, so we
    // can derive that easily. The minor versions for version 10 don't line up
    // the same so it needs a special case. This is not ideal but it does seem
    // to be the best bet to avoid a maintenance burden here.
    ILVersion += std::to_string(Major - 4) + ".";
    if (Major == 10) {
      ILVersion += std::to_string(Minor + 3);
    } else if (Major >= 11) {
      ILVersion += std::to_string(Minor);
    } else {
      return UR_RESULT_ERROR_INVALID_VALUE;
    }

    return ReturnValue(ILVersion.data(), ILVersion.size());
  }
  case UR_DEVICE_INFO_MAX_REGISTERS_PER_WORK_GROUP: {
    // Maximum number of 32-bit registers available to a thread block.
    // Note: This number is shared by all thread blocks simultaneously resident
    // on a multiprocessor.
    int MaxRegisters{-1};
    UR_CHECK_ERROR(cuDeviceGetAttribute(
        &MaxRegisters, CU_DEVICE_ATTRIBUTE_MAX_REGISTERS_PER_BLOCK,
        hDevice->get()));

    detail::ur::assertion(MaxRegisters >= 0);

    return ReturnValue(static_cast<uint32_t>(MaxRegisters));
  }
  case UR_DEVICE_INFO_MEM_CHANNEL_SUPPORT:
    return ReturnValue(false);
  case UR_DEVICE_INFO_IMAGE_SRGB:
    return ReturnValue(false);
  case UR_DEVICE_INFO_PCI_ADDRESS: {
    constexpr size_t AddressBufferSize = 13;
    char AddressBuffer[AddressBufferSize];
    UR_CHECK_ERROR(
        cuDeviceGetPCIBusId(AddressBuffer, AddressBufferSize, hDevice->get()));
    // CUDA API (8.x - 12.1) guarantees 12 bytes + \0 are written
    detail::ur::assertion(strnlen(AddressBuffer, AddressBufferSize) == 12);
    return ReturnValue(AddressBuffer,
                       strnlen(AddressBuffer, AddressBufferSize - 1) + 1);
  }
  case UR_DEVICE_INFO_KERNEL_SET_SPECIALIZATION_CONSTANTS:
    return ReturnValue(false);
    // TODO: Investigate if this information is available on CUDA.
  case UR_DEVICE_INFO_HOST_PIPE_READ_WRITE_SUPPORTED:
    return ReturnValue(false);
  case UR_DEVICE_INFO_VIRTUAL_MEMORY_SUPPORT:
    return ReturnValue(true);
  case UR_DEVICE_INFO_ESIMD_SUPPORT:
    return ReturnValue(false);
  case UR_DEVICE_INFO_COMPONENT_DEVICES:
  case UR_DEVICE_INFO_COMPOSITE_DEVICE:
    // These two are exclusive of L0.
    return ReturnValue(0);
  case UR_DEVICE_INFO_MAX_READ_WRITE_IMAGE_ARGS:
  case UR_DEVICE_INFO_GPU_EU_COUNT:
  case UR_DEVICE_INFO_GPU_EU_SIMD_WIDTH:
  case UR_DEVICE_INFO_GPU_EU_SLICES:
  case UR_DEVICE_INFO_GPU_SUBSLICES_PER_SLICE:
  case UR_DEVICE_INFO_GPU_EU_COUNT_PER_SUBSLICE:
  case UR_DEVICE_INFO_GPU_HW_THREADS_PER_EU:
    return UR_RESULT_ERROR_UNSUPPORTED_ENUMERATION;

  case UR_DEVICE_INFO_COMMAND_BUFFER_SUPPORT_EXP:
  case UR_DEVICE_INFO_COMMAND_BUFFER_UPDATE_SUPPORT_EXP:
    return ReturnValue(true);

  default:
    break;
  }
  return UR_RESULT_ERROR_INVALID_ENUMERATION;
} catch (...) {
  return exceptionToResult(std::current_exception());
}

/// \return PI_SUCCESS if the function is executed successfully
/// CUDA devices are always root devices so retain always returns success.
UR_APIEXPORT ur_result_t UR_APICALL urDeviceRetain(ur_device_handle_t hDevice) {
  std::ignore = hDevice;
  return UR_RESULT_SUCCESS;
}

UR_APIEXPORT ur_result_t UR_APICALL
urDevicePartition(ur_device_handle_t, const ur_device_partition_properties_t *,
                  uint32_t, ur_device_handle_t *, uint32_t *) {
  return UR_RESULT_ERROR_UNSUPPORTED_FEATURE;
}

/// \return UR_RESULT_SUCCESS always since CUDA devices are always root
/// devices.
UR_APIEXPORT ur_result_t UR_APICALL
urDeviceRelease(ur_device_handle_t hDevice) {
  std::ignore = hDevice;
  return UR_RESULT_SUCCESS;
}

UR_APIEXPORT ur_result_t UR_APICALL urDeviceGet(ur_platform_handle_t hPlatform,
                                                ur_device_type_t DeviceType,
                                                uint32_t NumEntries,
                                                ur_device_handle_t *phDevices,
                                                uint32_t *pNumDevices) {
  ur_result_t Result = UR_RESULT_SUCCESS;
  const bool AskingForAll = DeviceType == UR_DEVICE_TYPE_ALL;
  const bool AskingForDefault = DeviceType == UR_DEVICE_TYPE_DEFAULT;
  const bool AskingForGPU = DeviceType == UR_DEVICE_TYPE_GPU;
  const bool ReturnDevices = AskingForDefault || AskingForAll || AskingForGPU;

  size_t NumDevices = ReturnDevices ? hPlatform->Devices.size() : 0;

  try {
    if (pNumDevices) {
      *pNumDevices = NumDevices;
    }

    if (ReturnDevices && phDevices) {
      for (size_t i = 0; i < std::min(size_t(NumEntries), NumDevices); ++i) {
        phDevices[i] = hPlatform->Devices[i].get();
      }
    }

    return Result;
  } catch (ur_result_t Err) {
    return Err;
  } catch (...) {
    return UR_RESULT_ERROR_OUT_OF_RESOURCES;
  }
}

/// Gets the native CUDA handle of a UR device object
///
/// \param[in] device The UR device to get the native CUDA object of.
/// \param[out] nativeHandle Set to the native handle of the UR device object.
///
/// \return PI_SUCCESS

UR_APIEXPORT ur_result_t UR_APICALL urDeviceGetNativeHandle(
    ur_device_handle_t hDevice, ur_native_handle_t *phNativeHandle) {
  *phNativeHandle = reinterpret_cast<ur_native_handle_t>(
      static_cast<std::uintptr_t>(hDevice->get()));
  return UR_RESULT_SUCCESS;
}

/// Created a UR device object from a CUDA device handle.
/// NOTE: The created UR object does not take ownership of the native handle.
///
/// \param[in] nativeHandle The native handle to create UR device object from.
/// \param[in] platform is the UR platform of the device.
/// \param[out] device Set to the UR device object created from native handle.
///
/// \return TBD

UR_APIEXPORT ur_result_t UR_APICALL urDeviceCreateWithNativeHandle(
    ur_native_handle_t hNativeDevice, ur_platform_handle_t hPlatform,
    const ur_device_native_properties_t *pProperties,
    ur_device_handle_t *phDevice) {
  std::ignore = pProperties;

  // We can't cast between ur_native_handle_t and CUdevice, so memcpy the bits
  // instead
  CUdevice CuDevice = 0;
  memcpy(&CuDevice, &hNativeDevice, sizeof(CUdevice));

  auto IsDevice = [=](std::unique_ptr<ur_device_handle_t_> &Dev) {
    return Dev->get() == CuDevice;
  };

  // If a platform is provided just check if the device is in it
  if (hPlatform) {
    auto SearchRes = std::find_if(begin(hPlatform->Devices),
                                  end(hPlatform->Devices), IsDevice);
    if (SearchRes != end(hPlatform->Devices)) {
      *phDevice = SearchRes->get();
      return UR_RESULT_SUCCESS;
    }
  }

  // Get list of platforms
  uint32_t NumPlatforms = 0;
  ur_adapter_handle_t AdapterHandle = &adapter;
  ur_result_t Result =
      urPlatformGet(&AdapterHandle, 1, 0, nullptr, &NumPlatforms);
  if (Result != UR_RESULT_SUCCESS)
    return Result;

  std::vector<ur_platform_handle_t> Platforms(NumPlatforms);

  Result =
      urPlatformGet(&AdapterHandle, 1, NumPlatforms, Platforms.data(), nullptr);
  if (Result != UR_RESULT_SUCCESS)
    return Result;

  // Iterate through platforms to find device that matches nativeHandle
  for (const auto Platform : Platforms) {
    auto SearchRes = std::find_if(std::begin(Platform->Devices),
                                  std::end(Platform->Devices), IsDevice);
    if (SearchRes != end(Platform->Devices)) {
      *phDevice = static_cast<ur_device_handle_t>((*SearchRes).get());
      return UR_RESULT_SUCCESS;
    }
  }

  // If the provided nativeHandle cannot be matched to an
  // existing device return error
  return UR_RESULT_ERROR_INVALID_OPERATION;
}

ur_result_t UR_APICALL urDeviceGetGlobalTimestamps(ur_device_handle_t hDevice,
                                                   uint64_t *pDeviceTimestamp,
                                                   uint64_t *pHostTimestamp) {
  CUevent Event;
  ScopedContext Active(hDevice->getContext());

  if (pDeviceTimestamp) {
    UR_CHECK_ERROR(cuEventCreate(&Event, CU_EVENT_DEFAULT));
    UR_CHECK_ERROR(cuEventRecord(Event, 0));
  }
  if (pHostTimestamp) {

    using namespace std::chrono;
    *pHostTimestamp =
        duration_cast<nanoseconds>(steady_clock::now().time_since_epoch())
            .count();
  }

  if (pDeviceTimestamp) {
    UR_CHECK_ERROR(cuEventSynchronize(Event));
    *pDeviceTimestamp = hDevice->getElapsedTime(Event);
  }

  return UR_RESULT_SUCCESS;
}

/// \return If available, the first binary that is PTX
///
UR_APIEXPORT ur_result_t UR_APICALL urDeviceSelectBinary(
    ur_device_handle_t hDevice, const ur_device_binary_t *pBinaries,
    uint32_t NumBinaries, uint32_t *pSelectedBinary) {
  std::ignore = hDevice;

  // Look for an image for the NVPTX64 target, and return the first one that is
  // found
  for (uint32_t i = 0; i < NumBinaries; i++) {
    if (strcmp(pBinaries[i].pDeviceTargetSpec,
               UR_DEVICE_BINARY_TARGET_NVPTX64) == 0) {
      *pSelectedBinary = i;
      return UR_RESULT_SUCCESS;
    }
  }

  // No image can be loaded for the given device
  return UR_RESULT_ERROR_INVALID_BINARY;
}<|MERGE_RESOLUTION|>--- conflicted
+++ resolved
@@ -917,17 +917,16 @@
     // CUDA does not support exporting semaphores or events.
     return ReturnValue(false);
   }
-<<<<<<< HEAD
+  case UR_DEVICE_INFO_CUBEMAP_SUPPORT_EXP: {
+    // CUDA supports cubemaps.
+    return ReturnValue(true);
+  }
+  case UR_DEVICE_INFO_CUBEMAP_SEAMLESS_FILTERING_SUPPORT_EXP: {
+    // CUDA supports cubemap seamless filtering.
+    return ReturnValue(true);
+  }
   case UR_DEVICE_INFO_TIMESTAMP_RECORDING_SUPPORT_EXP: {
     // CUDA supports recording timestamp events.
-=======
-  case UR_DEVICE_INFO_CUBEMAP_SUPPORT_EXP: {
-    // CUDA supports cubemaps.
-    return ReturnValue(true);
-  }
-  case UR_DEVICE_INFO_CUBEMAP_SEAMLESS_FILTERING_SUPPORT_EXP: {
-    // CUDA supports cubemap seamless filtering.
->>>>>>> a7c202b4
     return ReturnValue(true);
   }
   case UR_DEVICE_INFO_DEVICE_ID: {

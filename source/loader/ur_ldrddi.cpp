--- conflicted
+++ resolved
@@ -6371,38 +6371,72 @@
 }
 
 ///////////////////////////////////////////////////////////////////////////////
-<<<<<<< HEAD
+/// @brief Intercept function for urUSMImportExp
+__urdlllocal ur_result_t UR_APICALL urUSMImportExp(
+    ur_context_handle_t hContext, ///< [in] handle of the context object
+    void *pMem,                   ///< [in] pointer to host memory object
+    size_t size ///< [in] size in bytes of the host memory object to be imported
+) {
+    ur_result_t result = UR_RESULT_SUCCESS;
+
+    // extract platform's function pointer table
+    auto dditable = reinterpret_cast<ur_context_object_t *>(hContext)->dditable;
+    auto pfnImportExp = dditable->ur.USMExp.pfnImportExp;
+    if (nullptr == pfnImportExp) {
+        return UR_RESULT_ERROR_UNINITIALIZED;
+    }
+
+    // convert loader handle to platform handle
+    hContext = reinterpret_cast<ur_context_object_t *>(hContext)->handle;
+
+    // forward to device-platform
+    result = pfnImportExp(hContext, pMem, size);
+
+    return result;
+}
+
+///////////////////////////////////////////////////////////////////////////////
+/// @brief Intercept function for urUSMReleaseExp
+__urdlllocal ur_result_t UR_APICALL urUSMReleaseExp(
+    ur_context_handle_t hContext, ///< [in] handle of the context object
+    void *pMem                    ///< [in] pointer to host memory object
+) {
+    ur_result_t result = UR_RESULT_SUCCESS;
+
+    // extract platform's function pointer table
+    auto dditable = reinterpret_cast<ur_context_object_t *>(hContext)->dditable;
+    auto pfnReleaseExp = dditable->ur.USMExp.pfnReleaseExp;
+    if (nullptr == pfnReleaseExp) {
+        return UR_RESULT_ERROR_UNINITIALIZED;
+    }
+
+    // convert loader handle to platform handle
+    hContext = reinterpret_cast<ur_context_object_t *>(hContext)->handle;
+
+    // forward to device-platform
+    result = pfnReleaseExp(hContext, pMem);
+
+    return result;
+}
+
+///////////////////////////////////////////////////////////////////////////////
 /// @brief Intercept function for urUsmP2PEnablePeerAccessExp
 __urdlllocal ur_result_t UR_APICALL urUsmP2PEnablePeerAccessExp(
     ur_device_handle_t
         commandDevice,            ///< [in] handle of the command device object
     ur_device_handle_t peerDevice ///< [in] handle of the peer device object
-=======
-/// @brief Intercept function for urUSMImportExp
-__urdlllocal ur_result_t UR_APICALL urUSMImportExp(
-    ur_context_handle_t hContext, ///< [in] handle of the context object
-    void *pMem,                   ///< [in] pointer to host memory object
-    size_t size ///< [in] size in bytes of the host memory object to be imported
->>>>>>> cfa949fd
-) {
-    ur_result_t result = UR_RESULT_SUCCESS;
-
-    // extract platform's function pointer table
-<<<<<<< HEAD
+) {
+    ur_result_t result = UR_RESULT_SUCCESS;
+
+    // extract platform's function pointer table
     auto dditable =
         reinterpret_cast<ur_device_object_t *>(commandDevice)->dditable;
     auto pfnEnablePeerAccessExp = dditable->ur.UsmP2PExp.pfnEnablePeerAccessExp;
     if (nullptr == pfnEnablePeerAccessExp) {
-=======
-    auto dditable = reinterpret_cast<ur_context_object_t *>(hContext)->dditable;
-    auto pfnImportExp = dditable->ur.USMExp.pfnImportExp;
-    if (nullptr == pfnImportExp) {
->>>>>>> cfa949fd
-        return UR_RESULT_ERROR_UNINITIALIZED;
-    }
-
-    // convert loader handle to platform handle
-<<<<<<< HEAD
+        return UR_RESULT_ERROR_UNINITIALIZED;
+    }
+
+    // convert loader handle to platform handle
     commandDevice =
         reinterpret_cast<ur_device_object_t *>(commandDevice)->handle;
 
@@ -6411,49 +6445,29 @@
 
     // forward to device-platform
     result = pfnEnablePeerAccessExp(commandDevice, peerDevice);
-=======
-    hContext = reinterpret_cast<ur_context_object_t *>(hContext)->handle;
-
-    // forward to device-platform
-    result = pfnImportExp(hContext, pMem, size);
->>>>>>> cfa949fd
-
-    return result;
-}
-
-///////////////////////////////////////////////////////////////////////////////
-<<<<<<< HEAD
+
+    return result;
+}
+
+///////////////////////////////////////////////////////////////////////////////
 /// @brief Intercept function for urUsmP2PDisablePeerAccessExp
 __urdlllocal ur_result_t UR_APICALL urUsmP2PDisablePeerAccessExp(
     ur_device_handle_t
         commandDevice,            ///< [in] handle of the command device object
     ur_device_handle_t peerDevice ///< [in] handle of the peer device object
-=======
-/// @brief Intercept function for urUSMReleaseExp
-__urdlllocal ur_result_t UR_APICALL urUSMReleaseExp(
-    ur_context_handle_t hContext, ///< [in] handle of the context object
-    void *pMem                    ///< [in] pointer to host memory object
->>>>>>> cfa949fd
-) {
-    ur_result_t result = UR_RESULT_SUCCESS;
-
-    // extract platform's function pointer table
-<<<<<<< HEAD
+) {
+    ur_result_t result = UR_RESULT_SUCCESS;
+
+    // extract platform's function pointer table
     auto dditable =
         reinterpret_cast<ur_device_object_t *>(commandDevice)->dditable;
     auto pfnDisablePeerAccessExp =
         dditable->ur.UsmP2PExp.pfnDisablePeerAccessExp;
     if (nullptr == pfnDisablePeerAccessExp) {
-=======
-    auto dditable = reinterpret_cast<ur_context_object_t *>(hContext)->dditable;
-    auto pfnReleaseExp = dditable->ur.USMExp.pfnReleaseExp;
-    if (nullptr == pfnReleaseExp) {
->>>>>>> cfa949fd
-        return UR_RESULT_ERROR_UNINITIALIZED;
-    }
-
-    // convert loader handle to platform handle
-<<<<<<< HEAD
+        return UR_RESULT_ERROR_UNINITIALIZED;
+    }
+
+    // convert loader handle to platform handle
     commandDevice =
         reinterpret_cast<ur_device_object_t *>(commandDevice)->handle;
 
@@ -6505,12 +6519,6 @@
     // forward to device-platform
     result = pfnPeerAccessGetInfoExp(commandDevice, peerDevice, propName,
                                      propSize, pPropValue, pPropSizeRet);
-=======
-    hContext = reinterpret_cast<ur_context_object_t *>(hContext)->handle;
-
-    // forward to device-platform
-    result = pfnReleaseExp(hContext, pMem);
->>>>>>> cfa949fd
 
     return result;
 }
@@ -7492,11 +7500,7 @@
 }
 
 ///////////////////////////////////////////////////////////////////////////////
-<<<<<<< HEAD
 /// @brief Exported function for filling application's UsmP2PExp table
-=======
-/// @brief Exported function for filling application's VirtualMem table
->>>>>>> cfa949fd
 ///        with current process' addresses
 ///
 /// @returns
@@ -7504,15 +7508,9 @@
 ///     - ::UR_RESULT_ERROR_UNINITIALIZED
 ///     - ::UR_RESULT_ERROR_INVALID_NULL_POINTER
 ///     - ::UR_RESULT_ERROR_UNSUPPORTED_VERSION
-<<<<<<< HEAD
 UR_DLLEXPORT ur_result_t UR_APICALL urGetUsmP2PExpProcAddrTable(
     ur_api_version_t version, ///< [in] API version requested
-    ur_usm_p2_p_exp_dditable_t
-=======
-UR_DLLEXPORT ur_result_t UR_APICALL urGetVirtualMemProcAddrTable(
-    ur_api_version_t version, ///< [in] API version requested
-    ur_virtual_mem_dditable_t
->>>>>>> cfa949fd
+    ur_usm_p2p_exp_dditable_t
         *pDdiTable ///< [in,out] pointer to table of DDI function pointers
 ) {
     if (nullptr == pDdiTable) {
@@ -7530,31 +7528,20 @@
         if (platform.initStatus != UR_RESULT_SUCCESS) {
             continue;
         }
-<<<<<<< HEAD
         auto getTable = reinterpret_cast<ur_pfnGetUsmP2PExpProcAddrTable_t>(
             ur_loader::LibLoader::getFunctionPtr(
                 platform.handle.get(), "urGetUsmP2PExpProcAddrTable"));
-=======
-        auto getTable = reinterpret_cast<ur_pfnGetVirtualMemProcAddrTable_t>(
-            ur_loader::LibLoader::getFunctionPtr(
-                platform.handle.get(), "urGetVirtualMemProcAddrTable"));
->>>>>>> cfa949fd
         if (!getTable) {
             continue;
         }
         platform.initStatus =
-<<<<<<< HEAD
             getTable(version, &platform.dditable.ur.UsmP2PExp);
-=======
-            getTable(version, &platform.dditable.ur.VirtualMem);
->>>>>>> cfa949fd
     }
 
     if (UR_RESULT_SUCCESS == result) {
         if (ur_loader::context->platforms.size() != 1 ||
             ur_loader::context->forceIntercept) {
             // return pointers to loader's DDIs
-<<<<<<< HEAD
             pDdiTable->pfnEnablePeerAccessExp =
                 ur_loader::urUsmP2PEnablePeerAccessExp;
             pDdiTable->pfnDisablePeerAccessExp =
@@ -7565,7 +7552,55 @@
             // return pointers directly to platform's DDIs
             *pDdiTable =
                 ur_loader::context->platforms.front().dditable.ur.UsmP2PExp;
-=======
+        }
+    }
+
+    return result;
+}
+
+///////////////////////////////////////////////////////////////////////////////
+/// @brief Exported function for filling application's VirtualMem table
+///        with current process' addresses
+///
+/// @returns
+///     - ::UR_RESULT_SUCCESS
+///     - ::UR_RESULT_ERROR_UNINITIALIZED
+///     - ::UR_RESULT_ERROR_INVALID_NULL_POINTER
+///     - ::UR_RESULT_ERROR_UNSUPPORTED_VERSION
+UR_DLLEXPORT ur_result_t UR_APICALL urGetVirtualMemProcAddrTable(
+    ur_api_version_t version, ///< [in] API version requested
+    ur_virtual_mem_dditable_t
+        *pDdiTable ///< [in,out] pointer to table of DDI function pointers
+) {
+    if (nullptr == pDdiTable) {
+        return UR_RESULT_ERROR_INVALID_NULL_POINTER;
+    }
+
+    if (ur_loader::context->version < version) {
+        return UR_RESULT_ERROR_UNSUPPORTED_VERSION;
+    }
+
+    ur_result_t result = UR_RESULT_SUCCESS;
+
+    // Load the device-platform DDI tables
+    for (auto &platform : ur_loader::context->platforms) {
+        if (platform.initStatus != UR_RESULT_SUCCESS) {
+            continue;
+        }
+        auto getTable = reinterpret_cast<ur_pfnGetVirtualMemProcAddrTable_t>(
+            ur_loader::LibLoader::getFunctionPtr(
+                platform.handle.get(), "urGetVirtualMemProcAddrTable"));
+        if (!getTable) {
+            continue;
+        }
+        platform.initStatus =
+            getTable(version, &platform.dditable.ur.VirtualMem);
+    }
+
+    if (UR_RESULT_SUCCESS == result) {
+        if (ur_loader::context->platforms.size() != 1 ||
+            ur_loader::context->forceIntercept) {
+            // return pointers to loader's DDIs
             pDdiTable->pfnGranularityGetInfo =
                 ur_loader::urVirtualMemGranularityGetInfo;
             pDdiTable->pfnReserve = ur_loader::urVirtualMemReserve;
@@ -7578,7 +7613,6 @@
             // return pointers directly to platform's DDIs
             *pDdiTable =
                 ur_loader::context->platforms.front().dditable.ur.VirtualMem;
->>>>>>> cfa949fd
         }
     }
 

//===----------------------------------------------------------------------===//
/*
 *
 * Copyright (C) 2023 Intel Corporation
 *
 * Part of the Unified-Runtime Project, under the Apache License v2.0 with LLVM Exceptions.
 * See LICENSE.TXT
 * SPDX-License-Identifier: Apache-2.0 WITH LLVM-exception
 *
 * @file asan_interceptor.cpp
 *
 */

#include "asan_interceptor.hpp"
#include "asan_options.hpp"
#include "asan_quarantine.hpp"
#include "asan_report.hpp"
#include "asan_shadow_setup.hpp"
#include "stacktrace.hpp"
#include "ur_sanitizer_utils.hpp"

namespace ur_sanitizer_layer {

namespace {

uptr MemToShadow_CPU(uptr USM_SHADOW_BASE, uptr UPtr) {
    return USM_SHADOW_BASE + (UPtr >> ASAN_SHADOW_SCALE);
}

uptr MemToShadow_PVC(uptr USM_SHADOW_BASE, uptr UPtr) {
    if (UPtr & 0xFF00000000000000ULL) { // Device USM
        return USM_SHADOW_BASE + 0x80000000000ULL +
               ((UPtr & 0xFFFFFFFFFFFFULL) >> ASAN_SHADOW_SCALE);
    } else { // Only consider 47bit VA
        return USM_SHADOW_BASE +
               ((UPtr & 0x7FFFFFFFFFFFULL) >> ASAN_SHADOW_SCALE);
    }
}

ur_result_t urEnqueueUSMSet(ur_queue_handle_t Queue, void *Ptr, char Value,
                            size_t Size, uint32_t NumEvents = 0,
                            const ur_event_handle_t *EventWaitList = nullptr,
                            ur_event_handle_t *OutEvent = nullptr) {
    if (Size == 0) {
        return UR_RESULT_SUCCESS;
    }
    return context.urDdiTable.Enqueue.pfnUSMFill(
        Queue, Ptr, 1, &Value, Size, NumEvents, EventWaitList, OutEvent);
}

ur_result_t enqueueMemSetShadow(ur_context_handle_t Context,
                                std::shared_ptr<DeviceInfo> &DeviceInfo,
                                ur_queue_handle_t Queue, uptr Ptr, uptr Size,
                                u8 Value) {
    if (Size == 0) {
        return UR_RESULT_SUCCESS;
    }
    if (DeviceInfo->Type == DeviceType::CPU) {
        uptr ShadowBegin = MemToShadow_CPU(DeviceInfo->ShadowOffset, Ptr);
        uptr ShadowEnd =
            MemToShadow_CPU(DeviceInfo->ShadowOffset, Ptr + Size - 1);

        // Poison shadow memory outside of asan runtime is not allowed, so we
        // need to avoid memset's call from being intercepted.
        static auto MemSet =
            (void *(*)(void *, int, size_t))GetMemFunctionPointer("memset");
        if (!MemSet) {
            return UR_RESULT_ERROR_UNKNOWN;
        }
        context.logger.debug("enqueueMemSetShadow(addr={}, count={}, value={})",
                             (void *)ShadowBegin, ShadowEnd - ShadowBegin + 1,
                             (void *)(size_t)Value);
        MemSet((void *)ShadowBegin, Value, ShadowEnd - ShadowBegin + 1);
    } else if (DeviceInfo->Type == DeviceType::GPU_PVC) {
        uptr ShadowBegin = MemToShadow_PVC(DeviceInfo->ShadowOffset, Ptr);
        uptr ShadowEnd =
            MemToShadow_PVC(DeviceInfo->ShadowOffset, Ptr + Size - 1);
        assert(ShadowBegin <= ShadowEnd);
        {
            static const size_t PageSize =
                GetVirtualMemGranularity(Context, DeviceInfo->Handle);

            ur_physical_mem_properties_t Desc{
                UR_STRUCTURE_TYPE_PHYSICAL_MEM_PROPERTIES, nullptr, 0};
            static ur_physical_mem_handle_t PhysicalMem{};

            // Make sure [Ptr, Ptr + Size] is mapped to physical memory
            for (auto MappedPtr = RoundDownTo(ShadowBegin, PageSize);
                 MappedPtr <= ShadowEnd; MappedPtr += PageSize) {
                if (!PhysicalMem) {
                    auto URes = context.urDdiTable.PhysicalMem.pfnCreate(
                        Context, DeviceInfo->Handle, PageSize, &Desc,
                        &PhysicalMem);
                    if (URes != UR_RESULT_SUCCESS) {
                        context.logger.error("urPhysicalMemCreate(): {}", URes);
                        return URes;
                    }
                }

                context.logger.debug("urVirtualMemMap: {} ~ {}",
                                     (void *)MappedPtr,
                                     (void *)(MappedPtr + PageSize - 1));

                // FIXME: No flag to check the failed reason is VA is already mapped
                auto URes = context.urDdiTable.VirtualMem.pfnMap(
                    Context, (void *)MappedPtr, PageSize, PhysicalMem, 0,
                    UR_VIRTUAL_MEM_ACCESS_FLAG_READ_WRITE);
                if (URes != UR_RESULT_SUCCESS) {
                    context.logger.debug("urVirtualMemMap(): {}", URes);
                }

                // Initialize to zero
                if (URes == UR_RESULT_SUCCESS) {
                    // Reset PhysicalMem to null since it's been mapped
                    PhysicalMem = nullptr;

                    auto URes =
                        urEnqueueUSMSet(Queue, (void *)MappedPtr, 0, PageSize);
                    if (URes != UR_RESULT_SUCCESS) {
                        context.logger.error("urEnqueueUSMFill(): {}", URes);
                        return URes;
                    }
                }
            }
        }

        auto URes = urEnqueueUSMSet(Queue, (void *)ShadowBegin, Value,
                                    ShadowEnd - ShadowBegin + 1);
        context.logger.debug(
            "enqueueMemSetShadow (addr={}, count={}, value={}): {}",
            (void *)ShadowBegin, ShadowEnd - ShadowBegin + 1,
            (void *)(size_t)Value, URes);
        if (URes != UR_RESULT_SUCCESS) {
            context.logger.error("urEnqueueUSMFill(): {}", URes);
            return URes;
        }
    } else {
        context.logger.error("Unsupport device type");
        return UR_RESULT_ERROR_INVALID_ARGUMENT;
    }
    return UR_RESULT_SUCCESS;
}

} // namespace

SanitizerInterceptor::SanitizerInterceptor() {
    if (Options().MaxQuarantineSizeMB) {
        m_Quarantine = std::make_unique<Quarantine>(
            static_cast<uint64_t>(Options().MaxQuarantineSizeMB) * 1024 * 1024);
    }
}

SanitizerInterceptor::~SanitizerInterceptor() {
    DestroyShadowMemoryOnCPU();
    DestroyShadowMemoryOnPVC();
}

/// The memory chunk allocated from the underlying allocator looks like this:
/// L L L L L L U U U U U U R R
///   L -- left redzone words (0 or more bytes)
///   U -- user memory.
///   R -- right redzone (0 or more bytes)
///
/// ref: "compiler-rt/lib/asan/asan_allocator.cpp" Allocator::Allocate
ur_result_t SanitizerInterceptor::allocateMemory(
    ur_context_handle_t Context, ur_device_handle_t Device,
    const ur_usm_desc_t *Properties, ur_usm_pool_handle_t Pool, size_t Size,
    AllocType Type, void **ResultPtr) {

    auto ContextInfo = getContextInfo(Context);
    std::shared_ptr<DeviceInfo> DeviceInfo =
        Device ? getDeviceInfo(Device) : nullptr;

    /// Modified from llvm/compiler-rt/lib/asan/asan_allocator.cpp
    uint32_t Alignment = Properties ? Properties->align : 0;
    // Alignment must be zero or a power-of-two
    if (0 != (Alignment & (Alignment - 1))) {
        return UR_RESULT_ERROR_INVALID_ARGUMENT;
    }

    const uint32_t MinAlignment = ASAN_SHADOW_GRANULARITY;
    if (Alignment == 0) {
        Alignment = DeviceInfo ? DeviceInfo->Alignment : MinAlignment;
    }
    if (Alignment < MinAlignment) {
        Alignment = MinAlignment;
    }

    uptr RZLog = ComputeRZLog(Size, Options().MinRZSize, Options().MaxRZSize);
    uptr RZSize = RZLog2Size(RZLog);
    uptr RoundedSize = RoundUpTo(Size, Alignment);
    uptr NeededSize = RoundedSize + RZSize * 2;
    if (Alignment > MinAlignment) {
        NeededSize += Alignment;
    }

    void *Allocated = nullptr;

    if (Type == AllocType::DEVICE_USM) {
        UR_CALL(context.urDdiTable.USM.pfnDeviceAlloc(
            Context, Device, Properties, Pool, NeededSize, &Allocated));
    } else if (Type == AllocType::HOST_USM) {
        UR_CALL(context.urDdiTable.USM.pfnHostAlloc(Context, Properties, Pool,
                                                    NeededSize, &Allocated));
    } else if (Type == AllocType::SHARED_USM) {
        UR_CALL(context.urDdiTable.USM.pfnSharedAlloc(
            Context, Device, Properties, Pool, NeededSize, &Allocated));
    } else if (Type == AllocType::MEM_BUFFER) {
        UR_CALL(context.urDdiTable.USM.pfnDeviceAlloc(
            Context, Device, Properties, Pool, NeededSize, &Allocated));
    } else {
        context.logger.error("Unsupport memory type");
        return UR_RESULT_ERROR_INVALID_ARGUMENT;
    }

    uptr AllocBegin = reinterpret_cast<uptr>(Allocated);
    [[maybe_unused]] uptr AllocEnd = AllocBegin + NeededSize;
    uptr UserBegin = AllocBegin + RZSize;
    if (!IsAligned(UserBegin, Alignment)) {
        UserBegin = RoundUpTo(UserBegin, Alignment);
    }
    uptr UserEnd = UserBegin + Size;
    assert(UserEnd <= AllocEnd);

    *ResultPtr = reinterpret_cast<void *>(UserBegin);

    auto AI = std::make_shared<AllocInfo>(AllocInfo{AllocBegin,
                                                    UserBegin,
                                                    UserEnd,
                                                    NeededSize,
                                                    Type,
                                                    false,
                                                    Context,
                                                    Device,
                                                    GetCurrentBacktrace(),
                                                    {}});

    AI->print();

    // For updating shadow memory
    if (Device) { // Device/Shared USM
        ContextInfo->insertAllocInfo({Device}, AI);
    } else { // Host USM
        ContextInfo->insertAllocInfo(ContextInfo->DeviceList, AI);
    }

    // For memory release
    {
        std::scoped_lock<ur_shared_mutex> Guard(m_AllocationMapMutex);
        m_AllocationMap.emplace(AI->AllocBegin, std::move(AI));
    }

    return UR_RESULT_SUCCESS;
}

ur_result_t SanitizerInterceptor::releaseMemory(ur_context_handle_t Context,
                                                void *Ptr) {
    auto ContextInfo = getContextInfo(Context);

    auto Addr = reinterpret_cast<uptr>(Ptr);
    auto AllocInfoItOp = findAllocInfoByAddress(Addr);

    if (!AllocInfoItOp) {
        // "Addr" might be a host pointer
        ReportBadFree(Addr, GetCurrentBacktrace(), nullptr);
        return UR_RESULT_ERROR_INVALID_ARGUMENT;
    }

    auto AllocInfoIt = *AllocInfoItOp;
    auto &AllocInfo = AllocInfoIt->second;

    if (AllocInfo->Context != Context) {
        if (AllocInfo->UserBegin == Addr) {
            ReportBadContext(Addr, GetCurrentBacktrace(), AllocInfo);
        } else {
            // "Addr" might be a host pointer
            ReportBadFree(Addr, GetCurrentBacktrace(), nullptr);
        }
        return UR_RESULT_ERROR_INVALID_ARGUMENT;
    }

    if (Addr != AllocInfo->UserBegin) {
        ReportBadFree(Addr, GetCurrentBacktrace(), AllocInfo);
        return UR_RESULT_ERROR_INVALID_ARGUMENT;
    }

    if (AllocInfo->IsReleased) {
        ReportDoubleFree(Addr, GetCurrentBacktrace(), AllocInfo);
        return UR_RESULT_ERROR_INVALID_ARGUMENT;
    }

    AllocInfo->IsReleased = true;
    AllocInfo->ReleaseStack = GetCurrentBacktrace();

    if (AllocInfo->Type == AllocType::HOST_USM) {
        ContextInfo->insertAllocInfo(ContextInfo->DeviceList, AllocInfo);
    } else {
        ContextInfo->insertAllocInfo({AllocInfo->Device}, AllocInfo);
    }

    // If quarantine is disabled, USM is freed immediately
    if (!m_Quarantine) {
        context.logger.debug("Free: {}", (void *)AllocInfo->AllocBegin);
        std::scoped_lock<ur_shared_mutex> Guard(m_AllocationMapMutex);
        m_AllocationMap.erase(AllocInfoIt);
        return context.urDdiTable.USM.pfnFree(Context,
                                              (void *)(AllocInfo->AllocBegin));
    }

    auto ReleaseList = m_Quarantine->put(AllocInfo->Device, AllocInfoIt);
    if (ReleaseList.size()) {
        std::scoped_lock<ur_shared_mutex> Guard(m_AllocationMapMutex);
        for (auto &It : ReleaseList) {
            context.logger.info("Quarantine Free: {}",
                                (void *)It->second->AllocBegin);
            m_AllocationMap.erase(It);
            UR_CALL(context.urDdiTable.USM.pfnFree(
                Context, (void *)(It->second->AllocBegin)));
        }
    }

    return UR_RESULT_SUCCESS;
}

ur_result_t SanitizerInterceptor::preLaunchKernel(ur_kernel_handle_t Kernel,
                                                  ur_queue_handle_t Queue,
                                                  USMLaunchInfo &LaunchInfo) {
    auto Context = GetContext(Queue);
    auto Device = GetDevice(Queue);
    auto ContextInfo = getContextInfo(Context);
    auto DeviceInfo = getDeviceInfo(Device);
    auto KernelInfo = getKernelInfo(Kernel);

    UR_CALL(LaunchInfo.updateKernelInfo(*KernelInfo.get()));

    ManagedQueue InternalQueue(Context, Device);
    if (!InternalQueue) {
        context.logger.error("Failed to create internal queue");
        return UR_RESULT_ERROR_INVALID_QUEUE;
    }

    UR_CALL(
        prepareLaunch(Context, DeviceInfo, InternalQueue, Kernel, LaunchInfo));

    UR_CALL(updateShadowMemory(ContextInfo, DeviceInfo, InternalQueue));

    return UR_RESULT_SUCCESS;
}

ur_result_t SanitizerInterceptor::postLaunchKernel(ur_kernel_handle_t Kernel,
                                                   ur_queue_handle_t Queue,
                                                   USMLaunchInfo &LaunchInfo) {
    // FIXME: We must use block operation here, until we support urEventSetCallback
    auto Result = context.urDdiTable.Queue.pfnFinish(Queue);

    if (Result == UR_RESULT_SUCCESS) {
<<<<<<< HEAD
        const auto &AH = LaunchInfo.Data->SanitizerReport;
        if (!AH.Flag) {
            return UR_RESULT_SUCCESS;
        }
        if (AH.ErrorType == DeviceSanitizerErrorType::USE_AFTER_FREE) {
            ReportUseAfterFree(AH, Kernel, GetContext(Queue));
        } else if (AH.ErrorType == DeviceSanitizerErrorType::OUT_OF_BOUNDS ||
                   AH.ErrorType == DeviceSanitizerErrorType::MISALIGNED) {
            ReportGenericError(AH, Kernel);
        } else {
            ReportFatalError(AH);
=======
        for (const auto &AH : LaunchInfo.Data->SanitizerReport) {
            if (!AH.Flag) {
                continue;
            }
            if (AH.ErrorType == DeviceSanitizerErrorType::USE_AFTER_FREE) {
                ReportUseAfterFree(AH, Kernel, GetContext(Queue));
            } else if (AH.ErrorType ==
                           DeviceSanitizerErrorType::OUT_OF_BOUNDS ||
                       AH.ErrorType == DeviceSanitizerErrorType::MISALIGNED ||
                       AH.ErrorType == DeviceSanitizerErrorType::NULL_POINTER) {
                ReportOutOfBoundsError(AH, Kernel);
            } else {
                ReportGenericError(AH);
            }
            if (!AH.IsRecover) {
                exit(1);
            }
>>>>>>> 187c2fad
        }
    }

    return Result;
}

ur_result_t DeviceInfo::allocShadowMemory(ur_context_handle_t Context) {
    if (Type == DeviceType::CPU) {
        UR_CALL(SetupShadowMemoryOnCPU(ShadowOffset, ShadowOffsetEnd));
    } else if (Type == DeviceType::GPU_PVC) {
        UR_CALL(SetupShadowMemoryOnPVC(Context, ShadowOffset, ShadowOffsetEnd));
    } else {
        context.logger.error("Unsupport device type");
        return UR_RESULT_ERROR_INVALID_ARGUMENT;
    }
    context.logger.info("ShadowMemory(Global): {} - {}", (void *)ShadowOffset,
                        (void *)ShadowOffsetEnd);
    return UR_RESULT_SUCCESS;
}

/// Each 8 bytes of application memory are mapped into one byte of shadow memory
/// The meaning of that byte:
///  - Negative: All bytes are not accessible (poisoned)
///  - 0: All bytes are accessible
///  - 1 <= k <= 7: Only the first k bytes is accessible
///
/// ref: https://github.com/google/sanitizers/wiki/AddressSanitizerAlgorithm#mapping
ur_result_t SanitizerInterceptor::enqueueAllocInfo(
    ur_context_handle_t Context, std::shared_ptr<DeviceInfo> &DeviceInfo,
    ur_queue_handle_t Queue, std::shared_ptr<AllocInfo> &AI) {
    if (AI->IsReleased) {
        int ShadowByte;
        switch (AI->Type) {
        case AllocType::HOST_USM:
            ShadowByte = kUsmHostDeallocatedMagic;
            break;
        case AllocType::DEVICE_USM:
            ShadowByte = kUsmDeviceDeallocatedMagic;
            break;
        case AllocType::SHARED_USM:
            ShadowByte = kUsmSharedDeallocatedMagic;
            break;
        case AllocType::MEM_BUFFER:
            ShadowByte = kMemBufferDeallocatedMagic;
            break;
        default:
            ShadowByte = 0xff;
            assert(false && "Unknow AllocInfo Type");
        }
        UR_CALL(enqueueMemSetShadow(Context, DeviceInfo, Queue, AI->AllocBegin,
                                    AI->AllocSize, ShadowByte));
        return UR_RESULT_SUCCESS;
    }

    // Init zero
    UR_CALL(enqueueMemSetShadow(Context, DeviceInfo, Queue, AI->AllocBegin,
                                AI->AllocSize, 0));

    uptr TailBegin = RoundUpTo(AI->UserEnd, ASAN_SHADOW_GRANULARITY);
    uptr TailEnd = AI->AllocBegin + AI->AllocSize;

    // User tail
    if (TailBegin != AI->UserEnd) {
        auto Value =
            AI->UserEnd - RoundDownTo(AI->UserEnd, ASAN_SHADOW_GRANULARITY);
        UR_CALL(enqueueMemSetShadow(Context, DeviceInfo, Queue, AI->UserEnd, 1,
                                    static_cast<u8>(Value)));
    }

    int ShadowByte;
    switch (AI->Type) {
    case AllocType::HOST_USM:
        ShadowByte = kUsmHostRedzoneMagic;
        break;
    case AllocType::DEVICE_USM:
        ShadowByte = kUsmDeviceRedzoneMagic;
        break;
    case AllocType::SHARED_USM:
        ShadowByte = kUsmSharedRedzoneMagic;
        break;
    case AllocType::MEM_BUFFER:
        ShadowByte = kMemBufferRedzoneMagic;
        break;
    case AllocType::DEVICE_GLOBAL:
        ShadowByte = kDeviceGlobalRedzoneMagic;
        break;
    default:
        ShadowByte = 0xff;
        assert(false && "Unknow AllocInfo Type");
    }

    // Left red zone
    UR_CALL(enqueueMemSetShadow(Context, DeviceInfo, Queue, AI->AllocBegin,
                                AI->UserBegin - AI->AllocBegin, ShadowByte));

    // Right red zone
    UR_CALL(enqueueMemSetShadow(Context, DeviceInfo, Queue, TailBegin,
                                TailEnd - TailBegin, ShadowByte));

    return UR_RESULT_SUCCESS;
}

ur_result_t SanitizerInterceptor::updateShadowMemory(
    std::shared_ptr<ContextInfo> &ContextInfo,
    std::shared_ptr<DeviceInfo> &DeviceInfo, ur_queue_handle_t Queue) {
    auto &AllocInfos = ContextInfo->AllocInfosMap[DeviceInfo->Handle];
    std::scoped_lock<ur_shared_mutex> Guard(AllocInfos.Mutex);

    for (auto &AI : AllocInfos.List) {
        UR_CALL(enqueueAllocInfo(ContextInfo->Handle, DeviceInfo, Queue, AI));
    }
    AllocInfos.List.clear();

    return UR_RESULT_SUCCESS;
}

ur_result_t
SanitizerInterceptor::registerDeviceGlobals(ur_context_handle_t Context,
                                            ur_program_handle_t Program) {
    std::vector<ur_device_handle_t> Devices = GetProgramDevices(Program);

    auto ContextInfo = getContextInfo(Context);

    for (auto Device : Devices) {
        ManagedQueue Queue(Context, Device);

        uint64_t NumOfDeviceGlobal;
        auto Result = context.urDdiTable.Enqueue.pfnDeviceGlobalVariableRead(
            Queue, Program, kSPIR_AsanDeviceGlobalCount, true,
            sizeof(NumOfDeviceGlobal), 0, &NumOfDeviceGlobal, 0, nullptr,
            nullptr);
        if (Result != UR_RESULT_SUCCESS) {
            context.logger.info("No device globals");
            continue;
        }

        std::vector<DeviceGlobalInfo> GVInfos(NumOfDeviceGlobal);
        Result = context.urDdiTable.Enqueue.pfnDeviceGlobalVariableRead(
            Queue, Program, kSPIR_AsanDeviceGlobalMetadata, true,
            sizeof(DeviceGlobalInfo) * NumOfDeviceGlobal, 0, &GVInfos[0], 0,
            nullptr, nullptr);
        if (Result != UR_RESULT_SUCCESS) {
            context.logger.error("Device Global[{}] Read Failed: {}",
                                 kSPIR_AsanDeviceGlobalMetadata, Result);
            return Result;
        }

        auto DeviceInfo = getDeviceInfo(Device);
        for (size_t i = 0; i < NumOfDeviceGlobal; i++) {
            auto AI = std::make_shared<AllocInfo>(
                AllocInfo{GVInfos[i].Addr,
                          GVInfos[i].Addr,
                          GVInfos[i].Addr + GVInfos[i].Size,
                          GVInfos[i].SizeWithRedZone,
                          AllocType::DEVICE_GLOBAL,
                          false,
                          Context,
                          Device,
                          GetCurrentBacktrace(),
                          {}});

            ContextInfo->insertAllocInfo({Device}, AI);
        }
    }

    return UR_RESULT_SUCCESS;
}

ur_result_t
SanitizerInterceptor::insertContext(ur_context_handle_t Context,
                                    std::shared_ptr<ContextInfo> &CI) {
    std::scoped_lock<ur_shared_mutex> Guard(m_ContextMapMutex);

    if (m_ContextMap.find(Context) != m_ContextMap.end()) {
        CI = m_ContextMap.at(Context);
        return UR_RESULT_SUCCESS;
    }

    CI = std::make_shared<ContextInfo>(Context);

    // Don't move CI, since it's a return value as well
    m_ContextMap.emplace(Context, CI);

    return UR_RESULT_SUCCESS;
}

ur_result_t SanitizerInterceptor::eraseContext(ur_context_handle_t Context) {
    std::scoped_lock<ur_shared_mutex> Guard(m_ContextMapMutex);
    assert(m_ContextMap.find(Context) != m_ContextMap.end());
    m_ContextMap.erase(Context);
    // TODO: Remove devices in each context
    return UR_RESULT_SUCCESS;
}

ur_result_t
SanitizerInterceptor::insertDevice(ur_device_handle_t Device,
                                   std::shared_ptr<DeviceInfo> &DI) {
    std::scoped_lock<ur_shared_mutex> Guard(m_DeviceMapMutex);

    if (m_DeviceMap.find(Device) != m_DeviceMap.end()) {
        DI = m_DeviceMap.at(Device);
        return UR_RESULT_SUCCESS;
    }

    DI = std::make_shared<ur_sanitizer_layer::DeviceInfo>(Device);

    // Query device type
    DI->Type = GetDeviceType(Device);
    if (DI->Type == DeviceType::UNKNOWN) {
        return UR_RESULT_ERROR_UNSUPPORTED_FEATURE;
    }

    // Query alignment
    UR_CALL(context.urDdiTable.Device.pfnGetInfo(
        Device, UR_DEVICE_INFO_MEM_BASE_ADDR_ALIGN, sizeof(DI->Alignment),
        &DI->Alignment, nullptr));

    // Don't move DI, since it's a return value as well
    m_DeviceMap.emplace(Device, DI);

    return UR_RESULT_SUCCESS;
}

ur_result_t SanitizerInterceptor::eraseDevice(ur_device_handle_t Device) {
    std::scoped_lock<ur_shared_mutex> Guard(m_DeviceMapMutex);
    assert(m_DeviceMap.find(Device) != m_DeviceMap.end());
    m_DeviceMap.erase(Device);
    // TODO: Remove devices in each context
    return UR_RESULT_SUCCESS;
}

ur_result_t SanitizerInterceptor::insertKernel(ur_kernel_handle_t Kernel) {
    std::scoped_lock<ur_shared_mutex> Guard(m_KernelMapMutex);
    if (m_KernelMap.find(Kernel) != m_KernelMap.end()) {
        return UR_RESULT_SUCCESS;
    }
    m_KernelMap.emplace(Kernel, std::make_shared<KernelInfo>(Kernel));
    return UR_RESULT_SUCCESS;
}

ur_result_t SanitizerInterceptor::eraseKernel(ur_kernel_handle_t Kernel) {
    std::scoped_lock<ur_shared_mutex> Guard(m_KernelMapMutex);
    assert(m_KernelMap.find(Kernel) != m_KernelMap.end());
    m_KernelMap.erase(Kernel);
    return UR_RESULT_SUCCESS;
}

ur_result_t
SanitizerInterceptor::insertMemBuffer(std::shared_ptr<MemBuffer> MemBuffer) {
    std::scoped_lock<ur_shared_mutex> Guard(m_MemBufferMapMutex);
    assert(m_MemBufferMap.find(ur_cast<ur_mem_handle_t>(MemBuffer.get())) ==
           m_MemBufferMap.end());
    m_MemBufferMap.emplace(reinterpret_cast<ur_mem_handle_t>(MemBuffer.get()),
                           MemBuffer);
    return UR_RESULT_SUCCESS;
}

ur_result_t SanitizerInterceptor::eraseMemBuffer(ur_mem_handle_t MemHandle) {
    std::scoped_lock<ur_shared_mutex> Guard(m_MemBufferMapMutex);
    assert(m_MemBufferMap.find(MemHandle) != m_MemBufferMap.end());
    m_MemBufferMap.erase(MemHandle);
    return UR_RESULT_SUCCESS;
}

std::shared_ptr<MemBuffer>
SanitizerInterceptor::getMemBuffer(ur_mem_handle_t MemHandle) {
    std::shared_lock<ur_shared_mutex> Guard(m_MemBufferMapMutex);
    if (m_MemBufferMap.find(MemHandle) != m_MemBufferMap.end()) {
        return m_MemBufferMap[MemHandle];
    }
    return nullptr;
}

ur_result_t SanitizerInterceptor::prepareLaunch(
    ur_context_handle_t Context, std::shared_ptr<DeviceInfo> &DeviceInfo,
    ur_queue_handle_t Queue, ur_kernel_handle_t Kernel,
    USMLaunchInfo &LaunchInfo) {
    auto Program = GetProgram(Kernel);

    do {
        // Set membuffer arguments
        auto KernelInfo = getKernelInfo(Kernel);
        for (const auto &[ArgIndex, MemBuffer] : KernelInfo->BufferArgs) {
            char *ArgPointer = nullptr;
            UR_CALL(MemBuffer->getHandle(DeviceInfo->Handle, ArgPointer));
            ur_result_t URes = context.urDdiTable.Kernel.pfnSetArgPointer(
                Kernel, ArgIndex, nullptr, ArgPointer);
            if (URes != UR_RESULT_SUCCESS) {
                context.logger.error(
                    "Failed to set buffer {} as the {} arg to kernel {}: {}",
                    ur_cast<ur_mem_handle_t>(MemBuffer.get()), ArgIndex, Kernel,
                    URes);
            }
        }

        // Set launch info argument
        auto ArgNums = GetKernelNumArgs(Kernel);
        if (ArgNums) {
            context.logger.debug(
                "launch_info {} (numLocalArgs={}, localArgs={})",
                (void *)LaunchInfo.Data, LaunchInfo.Data->NumLocalArgs,
                (void *)LaunchInfo.Data->LocalArgs);
            ur_result_t URes = context.urDdiTable.Kernel.pfnSetArgPointer(
                Kernel, ArgNums - 1, nullptr, LaunchInfo.Data);
            if (URes != UR_RESULT_SUCCESS) {
                context.logger.error("Failed to set launch info: {}", URes);
                return URes;
            }
        }

        // Write global variable to program
        auto EnqueueWriteGlobal = [Queue, Program](const char *Name,
                                                   const void *Value,
                                                   size_t Size) {
            auto Result =
                context.urDdiTable.Enqueue.pfnDeviceGlobalVariableWrite(
                    Queue, Program, Name, false, Size, 0, Value, 0, nullptr,
                    nullptr);
            if (Result != UR_RESULT_SUCCESS) {
                context.logger.warning(
                    "Failed to write device global \"{}\": {}", Name, Result);
                return false;
            }
            return true;
        };

        // Write debug
        // We use "uint64_t" here because EnqueueWriteGlobal will fail when it's "uint32_t"
        uint64_t Debug = Options().Debug ? 1 : 0;
        EnqueueWriteGlobal(kSPIR_AsanDebug, &Debug, sizeof(Debug));

        // Write shadow memory offset for global memory
        EnqueueWriteGlobal(kSPIR_AsanShadowMemoryGlobalStart,
                           &DeviceInfo->ShadowOffset,
                           sizeof(DeviceInfo->ShadowOffset));
        EnqueueWriteGlobal(kSPIR_AsanShadowMemoryGlobalEnd,
                           &DeviceInfo->ShadowOffsetEnd,
                           sizeof(DeviceInfo->ShadowOffsetEnd));

        // Write device type
        EnqueueWriteGlobal(kSPIR_DeviceType, &DeviceInfo->Type,
                           sizeof(DeviceInfo->Type));

        if (LaunchInfo.LocalWorkSize.empty()) {
<<<<<<< HEAD
            LaunchInfo.LocalWorkSize.reserve(3);
            context.urDdiTable.Kernel.pfnGetSuggestedLocalWorkSize(
                Kernel, Queue, LaunchInfo.WorkDim, LaunchInfo.GlobalWorkOffset,
                LaunchInfo.GlobalWorkSize, LaunchInfo.LocalWorkSize.data());
=======
            LaunchInfo.LocalWorkSize.resize(LaunchInfo.WorkDim);
            auto URes = context.urDdiTable.Kernel.pfnGetSuggestedLocalWorkSize(
                Kernel, Queue, LaunchInfo.WorkDim, LaunchInfo.GlobalWorkOffset,
                LaunchInfo.GlobalWorkSize, LaunchInfo.LocalWorkSize.data());
            if (URes != UR_RESULT_SUCCESS) {
                if (URes != UR_RESULT_ERROR_UNSUPPORTED_FEATURE) {
                    return URes;
                }
                // If urKernelGetSuggestedLocalWorkSize is not supported by driver, we fallback
                // to inefficient implementation
                for (size_t Dim = 0; Dim < LaunchInfo.WorkDim; ++Dim) {
                    LaunchInfo.LocalWorkSize[Dim] = 1;
                }
            }
>>>>>>> 187c2fad
        }

        const size_t *LocalWorkSize = LaunchInfo.LocalWorkSize.data();
        uint32_t NumWG = 1;
        for (uint32_t Dim = 0; Dim < LaunchInfo.WorkDim; ++Dim) {
            NumWG *= (LaunchInfo.GlobalWorkSize[Dim] + LocalWorkSize[Dim] - 1) /
                     LocalWorkSize[Dim];
        }

        auto EnqueueAllocateShadowMemory = [Context, &DeviceInfo,
                                            Queue](size_t Size, uptr &Ptr) {
            void *Allocated = nullptr;
            auto URes = context.urDdiTable.USM.pfnDeviceAlloc(
                Context, DeviceInfo->Handle, nullptr, nullptr, Size,
                &Allocated);
            if (URes != UR_RESULT_SUCCESS) {
                return URes;
            }
            // Initialize shadow memory
            URes = urEnqueueUSMSet(Queue, Allocated, 0, Size);
            if (URes != UR_RESULT_SUCCESS) {
                [[maybe_unused]] auto URes =
                    context.urDdiTable.USM.pfnFree(Context, Allocated);
                assert(URes == UR_RESULT_SUCCESS &&
                       "urUSMFree failed at allocating shadow memory");
                Allocated = nullptr;
            }
            Ptr = (uptr)Allocated;
            return URes;
        };

        auto LocalMemoryUsage =
            GetKernelLocalMemorySize(Kernel, DeviceInfo->Handle);
        auto PrivateMemoryUsage =
            GetKernelPrivateMemorySize(Kernel, DeviceInfo->Handle);

        context.logger.info("KernelInfo {} (LocalMemory={}, PrivateMemory={})",
                            (void *)Kernel, LocalMemoryUsage,
                            PrivateMemoryUsage);

        // Write shadow memory offset for local memory
        if (Options().DetectLocals) {
            // CPU needn't this
            if (DeviceInfo->Type == DeviceType::GPU_PVC) {
                const size_t LocalMemorySize =
                    GetDeviceLocalMemorySize(DeviceInfo->Handle);
                const size_t LocalShadowMemorySize =
                    (NumWG * LocalMemorySize) >> ASAN_SHADOW_SCALE;

                context.logger.debug(
                    "LocalMemory(WorkGroup={}, LocalMemorySize={}, "
                    "LocalShadowMemorySize={})",
                    NumWG, LocalMemorySize, LocalShadowMemorySize);

                if (EnqueueAllocateShadowMemory(
                        LocalShadowMemorySize,
                        LaunchInfo.Data->LocalShadowOffset) !=
                    UR_RESULT_SUCCESS) {
                    context.logger.warning(
                        "Failed to allocate shadow memory for local "
                        "memory, maybe the number of workgroup ({}) is too "
                        "large",
                        NumWG);
                    context.logger.warning(
                        "Skip checking local memory of kernel <{}>",
                        GetKernelName(Kernel));
                } else {
                    LaunchInfo.Data->LocalShadowOffsetEnd =
                        LaunchInfo.Data->LocalShadowOffset +
                        LocalShadowMemorySize - 1;

                    context.logger.info(
                        "ShadowMemory(Local, {} - {})",
                        (void *)LaunchInfo.Data->LocalShadowOffset,
                        (void *)LaunchInfo.Data->LocalShadowOffsetEnd);
                }
            }
        }

        // Write shadow memory offset for private memory
        if (Options().DetectPrivates) {
            if (DeviceInfo->Type == DeviceType::CPU) {
                LaunchInfo.Data->PrivateShadowOffset = DeviceInfo->ShadowOffset;
            } else if (DeviceInfo->Type == DeviceType::GPU_PVC) {
                const size_t PrivateShadowMemorySize =
                    (NumWG * ASAN_PRIVATE_SIZE) >> ASAN_SHADOW_SCALE;

                context.logger.debug("PrivateMemory(WorkGroup={}, "
                                     "PrivateShadowMemorySize={})",
                                     NumWG, PrivateShadowMemorySize);

                if (EnqueueAllocateShadowMemory(
                        PrivateShadowMemorySize,
                        LaunchInfo.Data->PrivateShadowOffset) !=
                    UR_RESULT_SUCCESS) {
                    context.logger.warning(
                        "Failed to allocate shadow memory for private "
                        "memory, maybe the number of workgroup ({}) is too "
                        "large",
                        NumWG);
                    context.logger.warning(
                        "Skip checking private memory of kernel <{}>",
                        GetKernelName(Kernel));
                } else {
                    LaunchInfo.Data->PrivateShadowOffsetEnd =
                        LaunchInfo.Data->PrivateShadowOffset +
                        PrivateShadowMemorySize - 1;
                    context.logger.info(
                        "ShadowMemory(Private, {} - {})",
                        (void *)LaunchInfo.Data->PrivateShadowOffset,
                        (void *)LaunchInfo.Data->PrivateShadowOffsetEnd);
                }
            }
        }
    } while (false);

    return UR_RESULT_SUCCESS;
}

std::optional<AllocationIterator>
SanitizerInterceptor::findAllocInfoByAddress(uptr Address) {
    std::shared_lock<ur_shared_mutex> Guard(m_AllocationMapMutex);
    auto It = m_AllocationMap.upper_bound(Address);
    if (It == m_AllocationMap.begin()) {
        return std::optional<AllocationIterator>{};
    }
    --It;
    // Make sure we got the right AllocInfo
    assert(Address >= It->second->AllocBegin &&
           Address < It->second->AllocBegin + It->second->AllocSize &&
           "Wrong AllocInfo for the address");
    return It;
}

ur_result_t USMLaunchInfo::initialize() {
    UR_CALL(context.urDdiTable.Context.pfnRetain(Context));
    UR_CALL(context.urDdiTable.Device.pfnRetain(Device));
    UR_CALL(context.urDdiTable.USM.pfnSharedAlloc(
        Context, Device, nullptr, nullptr, sizeof(LaunchInfo), (void **)&Data));
    *Data = LaunchInfo{};
    return UR_RESULT_SUCCESS;
}

ur_result_t USMLaunchInfo::updateKernelInfo(const KernelInfo &KI) {
    auto NumArgs = KI.LocalArgs.size();
    if (NumArgs) {
        Data->NumLocalArgs = NumArgs;
        UR_CALL(context.urDdiTable.USM.pfnSharedAlloc(
            Context, Device, nullptr, nullptr, sizeof(LocalArgsInfo) * NumArgs,
            (void **)&Data->LocalArgs));
        uint32_t i = 0;
        for (auto [ArgIndex, ArgInfo] : KI.LocalArgs) {
            Data->LocalArgs[i++] = ArgInfo;
            context.logger.debug(
                "local_args (argIndex={}, size={}, sizeWithRZ={})", ArgIndex,
                ArgInfo.Size, ArgInfo.SizeWithRedZone);
        }
    }
    return UR_RESULT_SUCCESS;
}

USMLaunchInfo::~USMLaunchInfo() {
    [[maybe_unused]] ur_result_t Result;
    if (Data) {
        auto Type = GetDeviceType(Device);
        if (Type == DeviceType::GPU_PVC) {
            if (Data->PrivateShadowOffset) {
                Result = context.urDdiTable.USM.pfnFree(
                    Context, (void *)Data->PrivateShadowOffset);
                assert(Result == UR_RESULT_SUCCESS);
            }
            if (Data->LocalShadowOffset) {
                Result = context.urDdiTable.USM.pfnFree(
                    Context, (void *)Data->LocalShadowOffset);
                assert(Result == UR_RESULT_SUCCESS);
            }
        }
        if (Data->LocalArgs) {
            Result = context.urDdiTable.USM.pfnFree(Context,
                                                    (void *)Data->LocalArgs);
            assert(Result == UR_RESULT_SUCCESS);
        }
        Result = context.urDdiTable.USM.pfnFree(Context, (void *)Data);
        assert(Result == UR_RESULT_SUCCESS);
    }
    Result = context.urDdiTable.Context.pfnRelease(Context);
    assert(Result == UR_RESULT_SUCCESS);
    Result = context.urDdiTable.Device.pfnRelease(Device);
    assert(Result == UR_RESULT_SUCCESS);
}

} // namespace ur_sanitizer_layer<|MERGE_RESOLUTION|>--- conflicted
+++ resolved
@@ -354,19 +354,6 @@
     auto Result = context.urDdiTable.Queue.pfnFinish(Queue);
 
     if (Result == UR_RESULT_SUCCESS) {
-<<<<<<< HEAD
-        const auto &AH = LaunchInfo.Data->SanitizerReport;
-        if (!AH.Flag) {
-            return UR_RESULT_SUCCESS;
-        }
-        if (AH.ErrorType == DeviceSanitizerErrorType::USE_AFTER_FREE) {
-            ReportUseAfterFree(AH, Kernel, GetContext(Queue));
-        } else if (AH.ErrorType == DeviceSanitizerErrorType::OUT_OF_BOUNDS ||
-                   AH.ErrorType == DeviceSanitizerErrorType::MISALIGNED) {
-            ReportGenericError(AH, Kernel);
-        } else {
-            ReportFatalError(AH);
-=======
         for (const auto &AH : LaunchInfo.Data->SanitizerReport) {
             if (!AH.Flag) {
                 continue;
@@ -384,7 +371,6 @@
             if (!AH.IsRecover) {
                 exit(1);
             }
->>>>>>> 187c2fad
         }
     }
 
@@ -729,12 +715,6 @@
                            sizeof(DeviceInfo->Type));
 
         if (LaunchInfo.LocalWorkSize.empty()) {
-<<<<<<< HEAD
-            LaunchInfo.LocalWorkSize.reserve(3);
-            context.urDdiTable.Kernel.pfnGetSuggestedLocalWorkSize(
-                Kernel, Queue, LaunchInfo.WorkDim, LaunchInfo.GlobalWorkOffset,
-                LaunchInfo.GlobalWorkSize, LaunchInfo.LocalWorkSize.data());
-=======
             LaunchInfo.LocalWorkSize.resize(LaunchInfo.WorkDim);
             auto URes = context.urDdiTable.Kernel.pfnGetSuggestedLocalWorkSize(
                 Kernel, Queue, LaunchInfo.WorkDim, LaunchInfo.GlobalWorkOffset,
@@ -749,7 +729,6 @@
                     LaunchInfo.LocalWorkSize[Dim] = 1;
                 }
             }
->>>>>>> 187c2fad
         }
 
         const size_t *LocalWorkSize = LaunchInfo.LocalWorkSize.data();

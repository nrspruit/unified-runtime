--- conflicted
+++ resolved
@@ -25,18 +25,14 @@
     for (uint32_t i = 0; i < numDevices; ++i) {
         auto hDevice = phDevices[i];
         std::shared_ptr<DeviceInfo> DI;
-<<<<<<< HEAD
-        UR_CALL(context.interceptor->insertDevice(hDevice, DI));
+        UR_CALL(getContext()->interceptor->insertDevice(hDevice, DI));
         DI->Type = GetDeviceType(Context, hDevice);
         if (DI->Type == DeviceType::UNKNOWN) {
-            context.logger.error("Unsupport device");
+            getContext()->logger.error("Unsupport device");
             return UR_RESULT_ERROR_INVALID_DEVICE;
         }
-        context.logger.info("Add {} into context {}", ToString(DI->Type),
+        getContext()->logger.info("Add {} into context {}", ToString(DI->Type),
                             (void *)Context);
-=======
-        UR_CALL(getContext()->interceptor->insertDevice(hDevice, DI));
->>>>>>> 6c2329ed
         if (!DI->ShadowOffset) {
             UR_CALL(DI->allocShadowMemory(Context));
         }

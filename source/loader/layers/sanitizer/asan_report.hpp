/*
 *
 * Copyright (C) 2024 Intel Corporation
 *
 * Part of the Unified-Runtime Project, under the Apache License v2.0 with LLVM Exceptions.
 * See LICENSE.TXT
 * SPDX-License-Identifier: Apache-2.0 WITH LLVM-exception
 *
 * @file asan_report.hpp
 *
 */

#pragma once

#include "common.hpp"

#include <memory>

namespace ur_sanitizer_layer {

struct DeviceSanitizerReport;
struct AllocInfo;
struct StackTrace;

void ReportBadFree(uptr Addr, const StackTrace &stack,
                   const std::shared_ptr<AllocInfo> &AllocInfo);

void ReportBadContext(uptr Addr, const StackTrace &stack,
                      const std::shared_ptr<AllocInfo> &AllocInfos);

void ReportDoubleFree(uptr Addr, const StackTrace &Stack,
                      const std::shared_ptr<AllocInfo> &AllocInfo);

<<<<<<< HEAD
void ReportMemoryLeak(const std::shared_ptr<AllocInfo> &AI);

void ReportGenericError(const DeviceSanitizerReport &Report);
=======
// This type of error is usually unexpected mistake and doesn't have enough debug information
void ReportFatalError(const DeviceSanitizerReport &Report);
>>>>>>> 167ddf93

void ReportGenericError(const DeviceSanitizerReport &Report,
                        ur_kernel_handle_t Kernel);

void ReportUseAfterFree(const DeviceSanitizerReport &Report,
                        ur_kernel_handle_t Kernel, ur_context_handle_t Context);

} // namespace ur_sanitizer_layer<|MERGE_RESOLUTION|>--- conflicted
+++ resolved
@@ -31,14 +31,11 @@
 void ReportDoubleFree(uptr Addr, const StackTrace &Stack,
                       const std::shared_ptr<AllocInfo> &AllocInfo);
 
-<<<<<<< HEAD
 void ReportMemoryLeak(const std::shared_ptr<AllocInfo> &AI);
 
-void ReportGenericError(const DeviceSanitizerReport &Report);
-=======
-// This type of error is usually unexpected mistake and doesn't have enough debug information
+// This type of error is usually unexpected mistake and doesn't have enough
+// debug information
 void ReportFatalError(const DeviceSanitizerReport &Report);
->>>>>>> 167ddf93
 
 void ReportGenericError(const DeviceSanitizerReport &Report,
                         ur_kernel_handle_t Kernel);

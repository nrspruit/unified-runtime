--- conflicted
+++ resolved
@@ -8673,18 +8673,13 @@
         }
     }
 
-<<<<<<< HEAD
+    if (context.enableLifetimeValidation &&
+        !refCountContext.isReferenceValid(hKernel)) {
+        refCountContext.logInvalidReference(hKernel);
+    }
+
     ur_result_t result = pfnSuggestMaxCooperativeGroupCountExp(
         hKernel, localWorkSize, dynamicSharedMemorySize, pGroupCountRet);
-=======
-    if (context.enableLifetimeValidation &&
-        !refCountContext.isReferenceValid(hKernel)) {
-        refCountContext.logInvalidReference(hKernel);
-    }
-
-    ur_result_t result =
-        pfnSuggestMaxCooperativeGroupCountExp(hKernel, pGroupCountRet);
->>>>>>> 03cd9d10
 
     return result;
 }

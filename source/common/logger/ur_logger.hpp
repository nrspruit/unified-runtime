--- conflicted
+++ resolved
@@ -15,12 +15,6 @@
 namespace logger {
 
 Logger create_logger(std::string logger_name, bool skip_prefix = false,
-<<<<<<< HEAD
-                     bool skip_linebreak = false);
-
-inline Logger &get_logger(const char *name = "common") {
-    static Logger logger = create_logger(name);
-=======
                      bool skip_linebreak = false,
                      logger::Level default_log_level = logger::Level::QUIET);
 
@@ -30,7 +24,6 @@
     static Logger logger =
         create_logger(std::move(name), /*skip_prefix*/ false,
                       /*slip_linebreak*/ false, default_log_level);
->>>>>>> 57945c53
     return logger;
 }
 

--- conflicted
+++ resolved
@@ -5151,11 +5151,6 @@
     UR_FUNCTION_BINDLESS_IMAGES_WAIT_EXTERNAL_SEMAPHORE_EXP = 148,             ///< Enumerator for ::urBindlessImagesWaitExternalSemaphoreExp
     UR_FUNCTION_BINDLESS_IMAGES_SIGNAL_EXTERNAL_SEMAPHORE_EXP = 149,           ///< Enumerator for ::urBindlessImagesSignalExternalSemaphoreExp
     UR_FUNCTION_PLATFORM_GET_LAST_ERROR = 150,                                 ///< Enumerator for ::urPlatformGetLastError
-<<<<<<< HEAD
-    UR_FUNCTION_USM_P2_P_ENABLE_PEER_ACCESS_EXP = 151,                         ///< Enumerator for ::urUsmP2PEnablePeerAccessExp
-    UR_FUNCTION_USM_P2_P_DISABLE_PEER_ACCESS_EXP = 152,                        ///< Enumerator for ::urUsmP2PDisablePeerAccessExp
-    UR_FUNCTION_USM_P2_P_PEER_ACCESS_GET_INFO_EXP = 153,                       ///< Enumerator for ::urUsmP2PPeerAccessGetInfoExp
-=======
     UR_FUNCTION_ENQUEUE_USM_FILL_2D = 151,                                     ///< Enumerator for ::urEnqueueUSMFill2D
     UR_FUNCTION_ENQUEUE_USM_MEMCPY_2D = 152,                                   ///< Enumerator for ::urEnqueueUSMMemcpy2D
     UR_FUNCTION_VIRTUAL_MEM_GRANULARITY_GET_INFO = 153,                        ///< Enumerator for ::urVirtualMemGranularityGetInfo
@@ -5170,7 +5165,9 @@
     UR_FUNCTION_PHYSICAL_MEM_RELEASE = 162,                                    ///< Enumerator for ::urPhysicalMemRelease
     UR_FUNCTION_USM_IMPORT_EXP = 163,                                          ///< Enumerator for ::urUSMImportExp
     UR_FUNCTION_USM_RELEASE_EXP = 164,                                         ///< Enumerator for ::urUSMReleaseExp
->>>>>>> cfa949fd
+    UR_FUNCTION_USM_P2P_ENABLE_PEER_ACCESS_EXP = 165,                          ///< Enumerator for ::urUsmP2PEnablePeerAccessExp
+    UR_FUNCTION_USM_P2P_DISABLE_PEER_ACCESS_EXP = 166,                         ///< Enumerator for ::urUsmP2PDisablePeerAccessExp
+    UR_FUNCTION_USM_P2P_PEER_ACCESS_GET_INFO_EXP = 167,                        ///< Enumerator for ::urUsmP2PPeerAccessGetInfoExp
     /// @cond
     UR_FUNCTION_FORCE_UINT32 = 0x7fffffff
     /// @endcond
@@ -7237,17 +7234,67 @@
 #if !defined(__GNUC__)
 #pragma endregion
 #endif
-<<<<<<< HEAD
-// Intel 'oneAPI' Unified Runtime Experimental APIs for Usm P2P
+// Intel 'oneAPI' USM Import/Release Extension APIs
+#if !defined(__GNUC__)
+#pragma region usm import release(experimental)
+#endif
+///////////////////////////////////////////////////////////////////////////////
+/// @brief Import memory into USM
+///
+/// @details
+///     - Import memory into USM
+///
+/// @returns
+///     - ::UR_RESULT_SUCCESS
+///     - ::UR_RESULT_ERROR_UNINITIALIZED
+///     - ::UR_RESULT_ERROR_DEVICE_LOST
+///     - ::UR_RESULT_ERROR_INVALID_NULL_HANDLE
+///         + `NULL == hContext`
+///     - ::UR_RESULT_ERROR_INVALID_NULL_POINTER
+///         + `NULL == pMem`
+///     - ::UR_RESULT_ERROR_INVALID_CONTEXT
+///     - ::UR_RESULT_ERROR_INVALID_SIZE
+UR_APIEXPORT ur_result_t UR_APICALL
+urUSMImportExp(
+    ur_context_handle_t hContext, ///< [in] handle of the context object
+    void *pMem,                   ///< [in] pointer to host memory object
+    size_t size                   ///< [in] size in bytes of the host memory object to be imported
+);
+
+///////////////////////////////////////////////////////////////////////////////
+/// @brief Release memory from USM
+///
+/// @details
+///     - Release memory from USM
+///
+/// @returns
+///     - ::UR_RESULT_SUCCESS
+///     - ::UR_RESULT_ERROR_UNINITIALIZED
+///     - ::UR_RESULT_ERROR_DEVICE_LOST
+///     - ::UR_RESULT_ERROR_INVALID_NULL_HANDLE
+///         + `NULL == hContext`
+///     - ::UR_RESULT_ERROR_INVALID_NULL_POINTER
+///         + `NULL == pMem`
+///     - ::UR_RESULT_ERROR_INVALID_CONTEXT
+UR_APIEXPORT ur_result_t UR_APICALL
+urUSMReleaseExp(
+    ur_context_handle_t hContext, ///< [in] handle of the context object
+    void *pMem                    ///< [in] pointer to host memory object
+);
+
+#if !defined(__GNUC__)
+#pragma endregion
+#endif
+// Intel 'oneAPI' Unified Runtime Experimental APIs for USM P2P
 #if !defined(__GNUC__)
 #pragma region usm p2p(experimental)
 #endif
 ///////////////////////////////////////////////////////////////////////////////
 /// @brief Supported peer info
 typedef enum ur_exp_peer_info_t {
-    UR_EXP_PEER_INFO_PI_PEER_ACCESS_SUPPORTED = 0,  ///< [uint32_t] 1 if P2P access is supported otherwise P2P access is not
+    UR_EXP_PEER_INFO_UR_PEER_ACCESS_SUPPORTED = 0,  ///< [uint32_t] 1 if P2P access is supported otherwise P2P access is not
                                                     ///< supported.
-    UR_EXP_PEER_INFO_PI_PEER_ATOMICS_SUPPORTED = 1, ///< [uint32_t] 1 if atomic operations are supported over the P2P link,
+    UR_EXP_PEER_INFO_UR_PEER_ATOMICS_SUPPORTED = 1, ///< [uint32_t] 1 if atomic operations are supported over the P2P link,
                                                     ///< otherwise such operations are not supported.
     /// @cond
     UR_EXP_PEER_INFO_FORCE_UINT32 = 0x7fffffff
@@ -7264,7 +7311,7 @@
 ///       between the two devices is available.
 ///     - When Peer Access is successfully enabled, P2P memory accesses are
 ///       guaranteed to be allowed on the peer device until
-///       `DisablePeerAccessExp` is called.
+///       `${x}UsmP2PDisablePeerAccessExp` is called.
 ///     - Note that the function operands may, but aren't guaranteed to, commute
 ///       for a given adapter: the peer device is not guaranteed to have access
 ///       to device memory allocations located on the command device.
@@ -7279,24 +7326,12 @@
 /// @remarks
 ///   _Analogues_
 ///     - **cuCtxEnablePeerAccess**
-=======
-// Intel 'oneAPI' USM Import/Release Extension APIs
-#if !defined(__GNUC__)
-#pragma region usm import release(experimental)
-#endif
-///////////////////////////////////////////////////////////////////////////////
-/// @brief Import memory into USM
-///
-/// @details
-///     - Import memory into USM
->>>>>>> cfa949fd
-///
-/// @returns
-///     - ::UR_RESULT_SUCCESS
-///     - ::UR_RESULT_ERROR_UNINITIALIZED
-///     - ::UR_RESULT_ERROR_DEVICE_LOST
-///     - ::UR_RESULT_ERROR_INVALID_NULL_HANDLE
-<<<<<<< HEAD
+///
+/// @returns
+///     - ::UR_RESULT_SUCCESS
+///     - ::UR_RESULT_ERROR_UNINITIALIZED
+///     - ::UR_RESULT_ERROR_DEVICE_LOST
+///     - ::UR_RESULT_ERROR_INVALID_NULL_HANDLE
 ///         + `NULL == commandDevice`
 ///         + `NULL == peerDevice`
 ///     - ::UR_RESULT_SUCCESS
@@ -7333,32 +7368,12 @@
 /// @remarks
 ///   _Analogues_
 ///     - **cuCtxDisablePeerAccess**
-=======
-///         + `NULL == hContext`
-///     - ::UR_RESULT_ERROR_INVALID_NULL_POINTER
-///         + `NULL == pMem`
-///     - ::UR_RESULT_ERROR_INVALID_CONTEXT
-///     - ::UR_RESULT_ERROR_INVALID_SIZE
-UR_APIEXPORT ur_result_t UR_APICALL
-urUSMImportExp(
-    ur_context_handle_t hContext, ///< [in] handle of the context object
-    void *pMem,                   ///< [in] pointer to host memory object
-    size_t size                   ///< [in] size in bytes of the host memory object to be imported
-);
-
-///////////////////////////////////////////////////////////////////////////////
-/// @brief Release memory from USM
-///
-/// @details
-///     - Release memory from USM
->>>>>>> cfa949fd
-///
-/// @returns
-///     - ::UR_RESULT_SUCCESS
-///     - ::UR_RESULT_ERROR_UNINITIALIZED
-///     - ::UR_RESULT_ERROR_DEVICE_LOST
-///     - ::UR_RESULT_ERROR_INVALID_NULL_HANDLE
-<<<<<<< HEAD
+///
+/// @returns
+///     - ::UR_RESULT_SUCCESS
+///     - ::UR_RESULT_ERROR_UNINITIALIZED
+///     - ::UR_RESULT_ERROR_DEVICE_LOST
+///     - ::UR_RESULT_ERROR_INVALID_NULL_HANDLE
 ///         + `NULL == commandDevice`
 ///         + `NULL == peerDevice`
 ///     - ::UR_RESULT_SUCCESS
@@ -7389,7 +7404,15 @@
 ///         + `NULL == commandDevice`
 ///         + `NULL == peerDevice`
 ///     - ::UR_RESULT_ERROR_INVALID_ENUMERATION
-///         + `::UR_EXP_PEER_INFO_PI_PEER_ATOMICS_SUPPORTED < propName`
+///         + `::UR_EXP_PEER_INFO_UR_PEER_ATOMICS_SUPPORTED < propName`
+///     - ::UR_RESULT_ERROR_UNSUPPORTED_ENUMERATION
+///         + If `propName` is not supported by the adapter.
+///     - ::UR_RESULT_ERROR_INVALID_SIZE
+///         + `propSize == 0 && pPropValue != NULL`
+///         + If `propSize` is less than the real number of bytes needed to return the info.
+///     - ::UR_RESULT_ERROR_INVALID_NULL_POINTER
+///         + `propSize != 0 && pPropValue == NULL`
+///         + `pPropValue == NULL && pPropSizeRet == NULL`
 ///     - ::UR_RESULT_SUCCESS
 ///     - ::UR_RESULT_ERROR_ADAPTER_SPECIFIC
 ///         + Returned if a native error code is returned by the adapter driver function querying the property. Consult the UR documentation for details on retrieving the corresponding native error code.
@@ -7406,16 +7429,6 @@
                                       ///< then the ::UR_RESULT_ERROR_INVALID_SIZE error is returned and
                                       ///< pPropValue is not used.
     size_t *pPropSizeRet              ///< [out][optional] pointer to the actual size in bytes of the queried propName.
-=======
-///         + `NULL == hContext`
-///     - ::UR_RESULT_ERROR_INVALID_NULL_POINTER
-///         + `NULL == pMem`
-///     - ::UR_RESULT_ERROR_INVALID_CONTEXT
-UR_APIEXPORT ur_result_t UR_APICALL
-urUSMReleaseExp(
-    ur_context_handle_t hContext, ///< [in] handle of the context object
-    void *pMem                    ///< [in] pointer to host memory object
->>>>>>> cfa949fd
 );
 
 #if !defined(__GNUC__)
@@ -9055,32 +9068,32 @@
 /// @brief Function parameters for urUsmP2PEnablePeerAccessExp
 /// @details Each entry is a pointer to the parameter passed to the function;
 ///     allowing the callback the ability to modify the parameter's value
-typedef struct ur_usm_p2_p_enable_peer_access_exp_params_t {
+typedef struct ur_usm_p2p_enable_peer_access_exp_params_t {
     ur_device_handle_t *pcommandDevice;
     ur_device_handle_t *ppeerDevice;
-} ur_usm_p2_p_enable_peer_access_exp_params_t;
+} ur_usm_p2p_enable_peer_access_exp_params_t;
 
 ///////////////////////////////////////////////////////////////////////////////
 /// @brief Function parameters for urUsmP2PDisablePeerAccessExp
 /// @details Each entry is a pointer to the parameter passed to the function;
 ///     allowing the callback the ability to modify the parameter's value
-typedef struct ur_usm_p2_p_disable_peer_access_exp_params_t {
+typedef struct ur_usm_p2p_disable_peer_access_exp_params_t {
     ur_device_handle_t *pcommandDevice;
     ur_device_handle_t *ppeerDevice;
-} ur_usm_p2_p_disable_peer_access_exp_params_t;
+} ur_usm_p2p_disable_peer_access_exp_params_t;
 
 ///////////////////////////////////////////////////////////////////////////////
 /// @brief Function parameters for urUsmP2PPeerAccessGetInfoExp
 /// @details Each entry is a pointer to the parameter passed to the function;
 ///     allowing the callback the ability to modify the parameter's value
-typedef struct ur_usm_p2_p_peer_access_get_info_exp_params_t {
+typedef struct ur_usm_p2p_peer_access_get_info_exp_params_t {
     ur_device_handle_t *pcommandDevice;
     ur_device_handle_t *ppeerDevice;
     ur_exp_peer_info_t *ppropName;
     size_t *ppropSize;
     void **ppPropValue;
     size_t **ppPropSizeRet;
-} ur_usm_p2_p_peer_access_get_info_exp_params_t;
+} ur_usm_p2p_peer_access_get_info_exp_params_t;
 
 ///////////////////////////////////////////////////////////////////////////////
 /// @brief Function parameters for urInit

# Unified Runtime

[![Build and test](https://github.com/oneapi-src/unified-runtime/actions/workflows/cmake.yml/badge.svg)](https://github.com/oneapi-src/unified-runtime/actions/workflows/cmake.yml)
[![CodeQL](https://github.com/oneapi-src/unified-runtime/actions/workflows/codeql.yml/badge.svg)](https://github.com/oneapi-src/unified-runtime/actions/workflows/codeql.yml)
[![Bandit](https://github.com/oneapi-src/unified-runtime/actions/workflows/bandit.yml/badge.svg)](https://github.com/oneapi-src/unified-runtime/actions/workflows/bandit.yml)
[![Coverity](https://scan.coverity.com/projects/28213/badge.svg)](https://scan.coverity.com/projects/oneapi-src-unified-runtime)

<<<<<<< HEAD
## Adapters
Adapter implementations for Unified Runtime currently reside in the [SYCL repository](https://github.com/intel/llvm/tree/sycl/sycl/plugins/unified_runtime/ur). This branch contains scripts to automatically
fetch and build them directly in the UR tree. The adapters are disabled by default,
see cmake options for details.

> **Note**
>
> For those who intend to make a contribution to the project please read our
> [Contribution Guide](https://oneapi-src.github.io/unified-runtime/core/CONTRIB.html)
> for more information.
=======
<!-- TODO: add general description and purpose of the project -->
>>>>>>> 5513ee2f

## Table of contents

1. [Contents of the repo](#contents-of-the-repo)
2. [Integration](#integration)
    - [Weekly tags](#weekly-tags)
3. [Third-Party tools](#third-party-tools)
4. [Building](#building)
    - [Windows](#windows)
    - [Linux](#linux)
    - [CMake standard options](#cmake-standard-options)
    - [Additional make targets](#additional-make-targets)
5. [Contributions](#contributions)
    - [Adapter naming convention](#adapter-naming-convention)
    - [Source code generation](#source-code-generation)
    - [Documentation](#documentation)


## Contents of the repo

This repo contains the following:

- API specification in YaML
- API programming guide in RST
- Loader and a null adapter implementation (partially generated)
- Example applications
- API C/C++ header files (generated)
- API Python module (generated)
- Sample C++ wrapper (generated)
- Sample C/C++ import library (generated)

## Integration

The recommended way to integrate this project into another is via CMake's
[FetchContent](https://cmake.org/cmake/help/latest/module/FetchContent.html),
for example:

```cmake
include(FetchContent)

FetchContent_Declare(
    unified-runtime
    GIT_REPOSITORY https://github.com/oneapi-src/unified-runtime.git
    GIT_TAG main  # This will pull the latest changes from the main branch.
)
FetchContent_MakeAvailable(unified-runtime)

add_executable(example example.cpp)
target_link_libraries(example PUBLIC unified-runtime::headers)
```

### Weekly tags

Each Friday at 23:00 UTC time a [prerelease
tag](https://github.com/oneapi-src/unified-runtime/releases) is created which
takes the form `weekly-YYYY-MM-DD`. These tags should be used by downstream
projects which intend to track development closely but maintain a fixed point in
history to avoid pulling potentially breaking changes from the `main` branch.

## Third-Party tools

Tools can be acquired via instructions in [third_party](/third_party/README.md).

## Building

Requirements:
- C++ compiler with C++17 support
- [CMake](https://cmake.org/) >= 3.14.0
- clang-format-15.0 (can be installed with `python -m pip install clang-format==15.0.7`)

### Windows

Generating Visual Studio Project. EXE and binaries will be in **build/bin/{build_config}**

```bash
$ mkdir build
$ cd build
$ cmake {path_to_source_dir} -G "Visual Studio 15 2017 Win64"
```

### Linux

Executable and binaries will be in **build/bin**

```bash
$ mkdir build
$ cd build
$ cmake {path_to_source_dir}
$ make
```

### CMake standard options

List of options provided by CMake:

| Name | Description | Values | Default |
| - | - | - | - |
| UR_BUILD_TESTS | Build the tests | ON/OFF | ON |
| UR_BUILD_TOOLS | Build tools | ON/OFF | ON |
| UR_FORMAT_CPP_STYLE | Format code style | ON/OFF | OFF |
| UR_DEVELOPER_MODE | Treat warnings as errors and enables additional checks | ON/OFF | OFF |
| UR_USE_ASAN | Enable AddressSanitizer | ON/OFF | OFF |
| UR_USE_TSAN | Enable ThreadSanitizer | ON/OFF | OFF |
| UR_USE_UBSAN | Enable UndefinedBehavior Sanitizer | ON/OFF | OFF |
| UR_USE_MSAN | Enable MemorySanitizer (clang only) | ON/OFF | OFF |
| UR_ENABLE_TRACING | Enable XPTI-based tracing layer | ON/OFF | OFF |
<<<<<<< HEAD
| UR_BUILD_TOOLS | Build tools | ON/OFF | ON |
| UR_BUILD_ADAPTER_L0 | Fetch and use level-zero adapter from SYCL | ON/OFF | OFF |
| UR_BUILD_ADAPTER_CUDA | Fetch and use cuda adapter from SYCL | ON/OFF | OFF |
| UR_BUILD_ADAPTER_HIP | Fetch and use hip adapter from SYCL | ON/OFF | OFF |
| UR_HIP_PLATFORM | Build hip adapter for AMD or NVIDIA platform | AMD/NVIDIA | AMD |
=======
>>>>>>> 5513ee2f

### Additional make targets

To run automated code formatting, configure CMake with `UR_FORMAT_CPP_STYLE` option
and then run a custom `cppformat` target:

```bash
$ make cppformat
```

If you've made modifications to the specification, you can also run
a custom `generate` target prior to building.
It will generate the source code **and** run automated code formatting:

```bash
$ make generate
```

## Contributions

For those who intend to make a contribution to the project please read our
[Contribution Guide](https://oneapi-src.github.io/unified-runtime/core/CONTRIB.html)
for more information.

### Adapter naming convention

To maintain consistency and clarity in naming adapter libraries, it is recommended
to use the following naming convention:

* On Linux platforms, use `libur_adapter_[name].so`.
* On Windows platforms, use `ur_adapter_[name].dll`.

### Source code generation

Code is generated using included [Python scripts](/scripts/README.md).

### Documentation

Documentation is generated from source code using Sphinx -
see [scripts dir](/scripts/README.md) for details.<|MERGE_RESOLUTION|>--- conflicted
+++ resolved
@@ -5,33 +5,28 @@
 [![Bandit](https://github.com/oneapi-src/unified-runtime/actions/workflows/bandit.yml/badge.svg)](https://github.com/oneapi-src/unified-runtime/actions/workflows/bandit.yml)
 [![Coverity](https://scan.coverity.com/projects/28213/badge.svg)](https://scan.coverity.com/projects/oneapi-src-unified-runtime)
 
-<<<<<<< HEAD
 ## Adapters
 Adapter implementations for Unified Runtime currently reside in the [SYCL repository](https://github.com/intel/llvm/tree/sycl/sycl/plugins/unified_runtime/ur). This branch contains scripts to automatically
 fetch and build them directly in the UR tree. The adapters are disabled by default,
 see cmake options for details.
 
-> **Note**
->
-> For those who intend to make a contribution to the project please read our
-> [Contribution Guide](https://oneapi-src.github.io/unified-runtime/core/CONTRIB.html)
-> for more information.
-=======
 <!-- TODO: add general description and purpose of the project -->
->>>>>>> 5513ee2f
 
 ## Table of contents
 
-1. [Contents of the repo](#contents-of-the-repo)
-2. [Integration](#integration)
+- [Unified Runtime](#unified-runtime)
+  - [Adapters](#adapters)
+  - [Table of contents](#table-of-contents)
+  - [Contents of the repo](#contents-of-the-repo)
+  - [Integration](#integration)
     - [Weekly tags](#weekly-tags)
-3. [Third-Party tools](#third-party-tools)
-4. [Building](#building)
+  - [Third-Party tools](#third-party-tools)
+  - [Building](#building)
     - [Windows](#windows)
     - [Linux](#linux)
     - [CMake standard options](#cmake-standard-options)
     - [Additional make targets](#additional-make-targets)
-5. [Contributions](#contributions)
+  - [Contributions](#contributions)
     - [Adapter naming convention](#adapter-naming-convention)
     - [Source code generation](#source-code-generation)
     - [Documentation](#documentation)
@@ -125,14 +120,10 @@
 | UR_USE_UBSAN | Enable UndefinedBehavior Sanitizer | ON/OFF | OFF |
 | UR_USE_MSAN | Enable MemorySanitizer (clang only) | ON/OFF | OFF |
 | UR_ENABLE_TRACING | Enable XPTI-based tracing layer | ON/OFF | OFF |
-<<<<<<< HEAD
-| UR_BUILD_TOOLS | Build tools | ON/OFF | ON |
 | UR_BUILD_ADAPTER_L0 | Fetch and use level-zero adapter from SYCL | ON/OFF | OFF |
 | UR_BUILD_ADAPTER_CUDA | Fetch and use cuda adapter from SYCL | ON/OFF | OFF |
 | UR_BUILD_ADAPTER_HIP | Fetch and use hip adapter from SYCL | ON/OFF | OFF |
 | UR_HIP_PLATFORM | Build hip adapter for AMD or NVIDIA platform | AMD/NVIDIA | AMD |
-=======
->>>>>>> 5513ee2f
 
 ### Additional make targets
 

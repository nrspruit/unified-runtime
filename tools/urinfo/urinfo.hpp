/*
 *
 * Copyright (C) 2023 Intel Corporation
 *
 * Part of the Unified-Runtime Project, under the Apache License v2.0 with LLVM Exceptions.
 * See LICENSE.TXT
 * SPDX-License-Identifier: Apache-2.0 WITH LLVM-exception
 *
 * @file urinfo.cpp
 *
 */

#pragma once

#include "utils.hpp"
#include <cstdlib>
#include <string_view>
#include <ur_api.h>

namespace urinfo {
inline void printLoaderConfigInfos(ur_loader_config_handle_t hLoaderConfig,
                                   std::string_view prefix = "  ") {
    std::cout << prefix;
    printLoaderConfigInfo<char[]>(hLoaderConfig,
                                  UR_LOADER_CONFIG_INFO_AVAILABLE_LAYERS);
}
inline void printAdapterInfos(ur_adapter_handle_t hAdapter,
                              std::string_view prefix = "  ") {
    std::cout << prefix;
    printAdapterInfo<ur_adapter_backend_t>(hAdapter, UR_ADAPTER_INFO_BACKEND);
}

inline void printPlatformInfos(ur_platform_handle_t hPlatform,
                               std::string_view prefix = "    ") {
    std::cout << prefix;
    printPlatformInfo<char[]>(hPlatform, UR_PLATFORM_INFO_NAME);
    std::cout << prefix;
    printPlatformInfo<char[]>(hPlatform, UR_PLATFORM_INFO_VENDOR_NAME);
    std::cout << prefix;
    printPlatformInfo<char[]>(hPlatform, UR_PLATFORM_INFO_VERSION);
    std::cout << prefix;
    printPlatformInfo<char[]>(hPlatform, UR_PLATFORM_INFO_EXTENSIONS);
    std::cout << prefix;
    printPlatformInfo<char[]>(hPlatform, UR_PLATFORM_INFO_PROFILE);
    std::cout << prefix;
    printPlatformInfo<ur_platform_backend_t>(hPlatform,
                                             UR_PLATFORM_INFO_BACKEND);
}

inline void printDeviceInfos(ur_device_handle_t hDevice,
                             std::string_view prefix = "      ") {
    std::cout << prefix;
    printDeviceInfo<ur_device_type_t>(hDevice, UR_DEVICE_INFO_TYPE);
    std::cout << prefix;
    printDeviceInfo<uint32_t>(hDevice, UR_DEVICE_INFO_VENDOR_ID);
    std::cout << prefix;
    printDeviceInfo<uint32_t>(hDevice, UR_DEVICE_INFO_DEVICE_ID);
    std::cout << prefix;
    printDeviceInfo<uint32_t>(hDevice, UR_DEVICE_INFO_MAX_COMPUTE_UNITS);
    std::cout << prefix;
    printDeviceInfo<uint32_t>(hDevice, UR_DEVICE_INFO_MAX_WORK_ITEM_DIMENSIONS);
    std::cout << prefix;
    printDeviceInfo<size_t[]>(hDevice, UR_DEVICE_INFO_MAX_WORK_ITEM_SIZES);
    std::cout << prefix;
    printDeviceInfo<size_t>(hDevice, UR_DEVICE_INFO_MAX_WORK_GROUP_SIZE);
    std::cout << prefix;
    printDeviceInfo<ur_device_fp_capability_flags_t>(
        hDevice, UR_DEVICE_INFO_SINGLE_FP_CONFIG);
    std::cout << prefix;
    printDeviceInfo<ur_device_fp_capability_flags_t>(
        hDevice, UR_DEVICE_INFO_HALF_FP_CONFIG);
    std::cout << prefix;
    printDeviceInfo<ur_device_fp_capability_flags_t>(
        hDevice, UR_DEVICE_INFO_DOUBLE_FP_CONFIG);
    std::cout << prefix;
    printDeviceInfo<ur_queue_flags_t>(hDevice, UR_DEVICE_INFO_QUEUE_PROPERTIES);
    std::cout << prefix;
    printDeviceInfo<uint32_t>(hDevice,
                              UR_DEVICE_INFO_PREFERRED_VECTOR_WIDTH_CHAR);
    std::cout << prefix;
    printDeviceInfo<uint32_t>(hDevice,
                              UR_DEVICE_INFO_PREFERRED_VECTOR_WIDTH_SHORT);
    std::cout << prefix;
    printDeviceInfo<uint32_t>(hDevice,
                              UR_DEVICE_INFO_PREFERRED_VECTOR_WIDTH_INT);
    std::cout << prefix;
    printDeviceInfo<uint32_t>(hDevice,
                              UR_DEVICE_INFO_PREFERRED_VECTOR_WIDTH_LONG);
    std::cout << prefix;
    printDeviceInfo<uint32_t>(hDevice,
                              UR_DEVICE_INFO_PREFERRED_VECTOR_WIDTH_FLOAT);
    std::cout << prefix;
    printDeviceInfo<uint32_t>(hDevice,
                              UR_DEVICE_INFO_PREFERRED_VECTOR_WIDTH_DOUBLE);
    std::cout << prefix;
    printDeviceInfo<uint32_t>(hDevice,
                              UR_DEVICE_INFO_PREFERRED_VECTOR_WIDTH_HALF);
    std::cout << prefix;
    printDeviceInfo<uint32_t>(hDevice, UR_DEVICE_INFO_NATIVE_VECTOR_WIDTH_CHAR);
    std::cout << prefix;
    printDeviceInfo<uint32_t>(hDevice,
                              UR_DEVICE_INFO_NATIVE_VECTOR_WIDTH_SHORT);
    std::cout << prefix;
    printDeviceInfo<uint32_t>(hDevice, UR_DEVICE_INFO_NATIVE_VECTOR_WIDTH_INT);
    std::cout << prefix;
    printDeviceInfo<uint32_t>(hDevice, UR_DEVICE_INFO_NATIVE_VECTOR_WIDTH_LONG);
    std::cout << prefix;
    printDeviceInfo<uint32_t>(hDevice,
                              UR_DEVICE_INFO_NATIVE_VECTOR_WIDTH_FLOAT);
    std::cout << prefix;
    printDeviceInfo<uint32_t>(hDevice,
                              UR_DEVICE_INFO_NATIVE_VECTOR_WIDTH_DOUBLE);
    std::cout << prefix;
    printDeviceInfo<uint32_t>(hDevice, UR_DEVICE_INFO_NATIVE_VECTOR_WIDTH_HALF);
    std::cout << prefix;
    printDeviceInfo<uint32_t>(hDevice, UR_DEVICE_INFO_MAX_CLOCK_FREQUENCY);
    std::cout << prefix;
    printDeviceInfo<uint32_t>(hDevice, UR_DEVICE_INFO_MEMORY_CLOCK_RATE);
    std::cout << prefix;
    printDeviceInfo<uint32_t>(hDevice, UR_DEVICE_INFO_ADDRESS_BITS);
    std::cout << prefix;
    printDeviceInfo<uint64_t>(hDevice, UR_DEVICE_INFO_MAX_MEM_ALLOC_SIZE);
    std::cout << prefix;
    printDeviceInfo<ur_bool_t>(hDevice, UR_DEVICE_INFO_IMAGE_SUPPORTED);
    std::cout << prefix;
    printDeviceInfo<uint32_t>(hDevice, UR_DEVICE_INFO_MAX_READ_IMAGE_ARGS);
    std::cout << prefix;
    printDeviceInfo<uint32_t>(hDevice, UR_DEVICE_INFO_MAX_WRITE_IMAGE_ARGS);
    std::cout << prefix;
    printDeviceInfo<uint32_t>(hDevice,
                              UR_DEVICE_INFO_MAX_READ_WRITE_IMAGE_ARGS);
    std::cout << prefix;
    printDeviceInfo<size_t>(hDevice, UR_DEVICE_INFO_IMAGE2D_MAX_WIDTH);
    std::cout << prefix;
    printDeviceInfo<size_t>(hDevice, UR_DEVICE_INFO_IMAGE2D_MAX_HEIGHT);
    std::cout << prefix;
    printDeviceInfo<size_t>(hDevice, UR_DEVICE_INFO_IMAGE3D_MAX_WIDTH);
    std::cout << prefix;
    printDeviceInfo<size_t>(hDevice, UR_DEVICE_INFO_IMAGE3D_MAX_HEIGHT);
    std::cout << prefix;
    printDeviceInfo<size_t>(hDevice, UR_DEVICE_INFO_IMAGE3D_MAX_DEPTH);
    std::cout << prefix;
    printDeviceInfo<size_t>(hDevice, UR_DEVICE_INFO_IMAGE_MAX_BUFFER_SIZE);
    std::cout << prefix;
    printDeviceInfo<size_t>(hDevice, UR_DEVICE_INFO_IMAGE_MAX_ARRAY_SIZE);
    std::cout << prefix;
    printDeviceInfo<uint32_t>(hDevice, UR_DEVICE_INFO_MAX_SAMPLERS);
    std::cout << prefix;
    printDeviceInfo<size_t>(hDevice, UR_DEVICE_INFO_MAX_PARAMETER_SIZE);
    std::cout << prefix;
    printDeviceInfo<uint32_t>(hDevice, UR_DEVICE_INFO_MEM_BASE_ADDR_ALIGN);
    std::cout << prefix;
    printDeviceInfo<ur_device_mem_cache_type_t>(
        hDevice, UR_DEVICE_INFO_GLOBAL_MEM_CACHE_TYPE);
    std::cout << prefix;
    printDeviceInfo<uint32_t>(hDevice,
                              UR_DEVICE_INFO_GLOBAL_MEM_CACHELINE_SIZE);
    std::cout << prefix;
    printDeviceInfo<uint64_t>(hDevice, UR_DEVICE_INFO_GLOBAL_MEM_CACHE_SIZE);
    std::cout << prefix;
    printDeviceInfo<uint64_t>(hDevice, UR_DEVICE_INFO_GLOBAL_MEM_SIZE);
    std::cout << prefix;
    printDeviceInfo<uint64_t>(hDevice, UR_DEVICE_INFO_GLOBAL_MEM_FREE);
    std::cout << prefix;
    printDeviceInfo<uint64_t>(hDevice, UR_DEVICE_INFO_MAX_CONSTANT_BUFFER_SIZE);
    std::cout << prefix;
    printDeviceInfo<uint32_t>(hDevice, UR_DEVICE_INFO_MAX_CONSTANT_ARGS);
    std::cout << prefix;
    printDeviceInfo<ur_device_local_mem_type_t>(hDevice,
                                                UR_DEVICE_INFO_LOCAL_MEM_TYPE);
    std::cout << prefix;
    printDeviceInfo<uint64_t>(hDevice, UR_DEVICE_INFO_LOCAL_MEM_SIZE);
    std::cout << prefix;
    printDeviceInfo<ur_bool_t>(hDevice,
                               UR_DEVICE_INFO_ERROR_CORRECTION_SUPPORT);
    std::cout << prefix;
    printDeviceInfo<ur_bool_t>(hDevice, UR_DEVICE_INFO_HOST_UNIFIED_MEMORY);
    std::cout << prefix;
    printDeviceInfo<size_t>(hDevice, UR_DEVICE_INFO_PROFILING_TIMER_RESOLUTION);
    std::cout << prefix;
    printDeviceInfo<ur_bool_t>(hDevice, UR_DEVICE_INFO_ENDIAN_LITTLE);
    std::cout << prefix;
    printDeviceInfo<ur_bool_t>(hDevice, UR_DEVICE_INFO_AVAILABLE);
    std::cout << prefix;
    printDeviceInfo<ur_bool_t>(hDevice, UR_DEVICE_INFO_COMPILER_AVAILABLE);
    std::cout << prefix;
    printDeviceInfo<ur_bool_t>(hDevice, UR_DEVICE_INFO_LINKER_AVAILABLE);
    std::cout << prefix;
    printDeviceInfo<ur_device_exec_capability_flags_t>(
        hDevice, UR_DEVICE_INFO_EXECUTION_CAPABILITIES);
    std::cout << prefix;
    printDeviceInfo<ur_queue_flags_t>(
        hDevice, UR_DEVICE_INFO_QUEUE_ON_DEVICE_PROPERTIES);
    std::cout << prefix;
    printDeviceInfo<ur_queue_flags_t>(hDevice,
                                      UR_DEVICE_INFO_QUEUE_ON_HOST_PROPERTIES);
    std::cout << prefix;
    printDeviceInfo<char[]>(hDevice, UR_DEVICE_INFO_BUILT_IN_KERNELS);
    std::cout << prefix;
    printDeviceInfo<ur_platform_handle_t>(hDevice, UR_DEVICE_INFO_PLATFORM);
    std::cout << prefix;
    printDeviceInfo<uint32_t>(hDevice, UR_DEVICE_INFO_REFERENCE_COUNT);
    std::cout << prefix;
    printDeviceInfo<char[]>(hDevice, UR_DEVICE_INFO_IL_VERSION);
    std::cout << prefix;
    printDeviceInfo<char[]>(hDevice, UR_DEVICE_INFO_NAME);
    std::cout << prefix;
    printDeviceInfo<char[]>(hDevice, UR_DEVICE_INFO_VENDOR);
    std::cout << prefix;
    printDeviceInfo<char[]>(hDevice, UR_DEVICE_INFO_DRIVER_VERSION);
    std::cout << prefix;
    printDeviceInfo<char[]>(hDevice, UR_DEVICE_INFO_PROFILE);
    std::cout << prefix;
    printDeviceInfo<char[]>(hDevice, UR_DEVICE_INFO_VERSION);
    std::cout << prefix;
    printDeviceInfo<char[]>(hDevice, UR_DEVICE_INFO_BACKEND_RUNTIME_VERSION);
    std::cout << prefix;
    printDeviceInfo<char[]>(hDevice, UR_DEVICE_INFO_EXTENSIONS);
    std::cout << prefix;
    printDeviceInfo<size_t>(hDevice, UR_DEVICE_INFO_PRINTF_BUFFER_SIZE);
    std::cout << prefix;
    printDeviceInfo<ur_bool_t>(hDevice,
                               UR_DEVICE_INFO_PREFERRED_INTEROP_USER_SYNC);
    std::cout << prefix;
    printDeviceInfo<ur_device_handle_t>(hDevice, UR_DEVICE_INFO_PARENT_DEVICE);
    std::cout << prefix;
    printDeviceInfo<ur_device_partition_t[]>(
        hDevice, UR_DEVICE_INFO_SUPPORTED_PARTITIONS);
    std::cout << prefix;
    printDeviceInfo<uint32_t>(hDevice,
                              UR_DEVICE_INFO_PARTITION_MAX_SUB_DEVICES);
    std::cout << prefix;
    printDeviceInfo<ur_device_affinity_domain_flags_t>(
        hDevice, UR_DEVICE_INFO_PARTITION_AFFINITY_DOMAIN);
    std::cout << prefix;
    printDeviceInfo<ur_device_partition_property_t[]>(
        hDevice, UR_DEVICE_INFO_PARTITION_TYPE);
    std::cout << prefix;
    printDeviceInfo<uint32_t>(hDevice, UR_DEVICE_INFO_MAX_NUM_SUB_GROUPS);
    std::cout << prefix;
    printDeviceInfo<ur_bool_t>(
        hDevice, UR_DEVICE_INFO_SUB_GROUP_INDEPENDENT_FORWARD_PROGRESS);
    std::cout << prefix;
    printDeviceInfo<uint32_t[]>(hDevice, UR_DEVICE_INFO_SUB_GROUP_SIZES_INTEL);
    std::cout << prefix;
    printDeviceInfo<ur_device_usm_access_capability_flags_t>(
        hDevice, UR_DEVICE_INFO_USM_HOST_SUPPORT);
    std::cout << prefix;
    printDeviceInfo<ur_device_usm_access_capability_flags_t>(
        hDevice, UR_DEVICE_INFO_USM_DEVICE_SUPPORT);
    std::cout << prefix;
    printDeviceInfo<ur_device_usm_access_capability_flags_t>(
        hDevice, UR_DEVICE_INFO_USM_SINGLE_SHARED_SUPPORT);
    std::cout << prefix;
    printDeviceInfo<ur_device_usm_access_capability_flags_t>(
        hDevice, UR_DEVICE_INFO_USM_CROSS_SHARED_SUPPORT);
    std::cout << prefix;
    printDeviceInfo<ur_device_usm_access_capability_flags_t>(
        hDevice, UR_DEVICE_INFO_USM_SYSTEM_SHARED_SUPPORT);
    std::cout << prefix;
    printDeviceInfo<char[]>(hDevice, UR_DEVICE_INFO_UUID);
    std::cout << prefix;
    printDeviceInfo<char[]>(hDevice, UR_DEVICE_INFO_PCI_ADDRESS);
    std::cout << prefix;
    printDeviceInfo<uint32_t>(hDevice, UR_DEVICE_INFO_GPU_EU_COUNT);
    std::cout << prefix;
    printDeviceInfo<uint32_t>(hDevice, UR_DEVICE_INFO_GPU_EU_SIMD_WIDTH);
    std::cout << prefix;
    printDeviceInfo<uint32_t>(hDevice, UR_DEVICE_INFO_GPU_EU_SLICES);
    std::cout << prefix;
    printDeviceInfo<uint32_t>(hDevice,
                              UR_DEVICE_INFO_GPU_EU_COUNT_PER_SUBSLICE);
    std::cout << prefix;
    printDeviceInfo<uint32_t>(hDevice, UR_DEVICE_INFO_GPU_SUBSLICES_PER_SLICE);
    std::cout << prefix;
    printDeviceInfo<uint32_t>(hDevice, UR_DEVICE_INFO_GPU_HW_THREADS_PER_EU);
    std::cout << prefix;
    printDeviceInfo<uint32_t>(hDevice, UR_DEVICE_INFO_MAX_MEMORY_BANDWIDTH);
    std::cout << prefix;
    printDeviceInfo<ur_bool_t>(hDevice, UR_DEVICE_INFO_IMAGE_SRGB);
    std::cout << prefix;
    printDeviceInfo<ur_bool_t>(hDevice, UR_DEVICE_INFO_BUILD_ON_SUBDEVICE);
    std::cout << prefix;
    printDeviceInfo<ur_bool_t>(hDevice, UR_DEVICE_INFO_ATOMIC_64);
    std::cout << prefix;
    printDeviceInfo<ur_memory_order_capability_flags_t>(
        hDevice, UR_DEVICE_INFO_ATOMIC_MEMORY_ORDER_CAPABILITIES);
    std::cout << prefix;
    printDeviceInfo<ur_memory_scope_capability_flags_t>(
        hDevice, UR_DEVICE_INFO_ATOMIC_MEMORY_SCOPE_CAPABILITIES);
    std::cout << prefix;
    printDeviceInfo<ur_memory_order_capability_flags_t>(
        hDevice, UR_DEVICE_INFO_ATOMIC_FENCE_ORDER_CAPABILITIES);
    std::cout << prefix;
    printDeviceInfo<ur_memory_scope_capability_flags_t>(
        hDevice, UR_DEVICE_INFO_ATOMIC_FENCE_SCOPE_CAPABILITIES);
    std::cout << prefix;
    printDeviceInfo<ur_bool_t>(hDevice, UR_DEVICE_INFO_BFLOAT16);
    std::cout << prefix;
    printDeviceInfo<uint32_t>(hDevice,
                              UR_DEVICE_INFO_MAX_COMPUTE_QUEUE_INDICES);
    std::cout << prefix;
    printDeviceInfo<ur_bool_t>(
        hDevice, UR_DEVICE_INFO_KERNEL_SET_SPECIALIZATION_CONSTANTS);
    std::cout << prefix;
    printDeviceInfo<uint32_t>(hDevice, UR_DEVICE_INFO_MEMORY_BUS_WIDTH);
    std::cout << prefix;
    printDeviceInfo<size_t[3]>(hDevice, UR_DEVICE_INFO_MAX_WORK_GROUPS_3D);
    std::cout << prefix;
    printDeviceInfo<ur_bool_t>(hDevice, UR_DEVICE_INFO_ASYNC_BARRIER);
    std::cout << prefix;
    printDeviceInfo<ur_bool_t>(hDevice, UR_DEVICE_INFO_MEM_CHANNEL_SUPPORT);
    std::cout << prefix;
    printDeviceInfo<ur_bool_t>(hDevice,
                               UR_DEVICE_INFO_HOST_PIPE_READ_WRITE_SUPPORTED);
    std::cout << prefix;
    printDeviceInfo<uint32_t>(hDevice,
                              UR_DEVICE_INFO_MAX_REGISTERS_PER_WORK_GROUP);
    std::cout << prefix;
    printDeviceInfo<uint32_t>(hDevice, UR_DEVICE_INFO_IP_VERSION);
    std::cout << prefix;
    printDeviceInfo<ur_bool_t>(hDevice, UR_DEVICE_INFO_VIRTUAL_MEMORY_SUPPORT);
    std::cout << prefix;
    printDeviceInfo<ur_bool_t>(hDevice, UR_DEVICE_INFO_ESIMD_SUPPORT);
    std::cout << prefix;
    printDeviceInfo<ur_device_handle_t[]>(hDevice,
                                          UR_DEVICE_INFO_COMPONENT_DEVICES);
    std::cout << prefix;
    printDeviceInfo<ur_device_handle_t>(hDevice,
                                        UR_DEVICE_INFO_COMPOSITE_DEVICE);
    std::cout << prefix;
    printDeviceInfo<ur_bool_t>(hDevice,
                               UR_DEVICE_INFO_COMMAND_BUFFER_SUPPORT_EXP);
    std::cout << prefix;
    printDeviceInfo<ur_bool_t>(
        hDevice, UR_DEVICE_INFO_COMMAND_BUFFER_UPDATE_SUPPORT_EXP);
    std::cout << prefix;
    printDeviceInfo<ur_bool_t>(hDevice,
                               UR_DEVICE_INFO_BINDLESS_IMAGES_SUPPORT_EXP);
    std::cout << prefix;
    printDeviceInfo<ur_bool_t>(
        hDevice, UR_DEVICE_INFO_BINDLESS_IMAGES_SHARED_USM_SUPPORT_EXP);
    std::cout << prefix;
    printDeviceInfo<ur_bool_t>(
        hDevice, UR_DEVICE_INFO_BINDLESS_IMAGES_1D_USM_SUPPORT_EXP);
    std::cout << prefix;
    printDeviceInfo<ur_bool_t>(
        hDevice, UR_DEVICE_INFO_BINDLESS_IMAGES_2D_USM_SUPPORT_EXP);
    std::cout << prefix;
    printDeviceInfo<uint32_t>(hDevice, UR_DEVICE_INFO_IMAGE_PITCH_ALIGN_EXP);
    std::cout << prefix;
    printDeviceInfo<size_t>(hDevice, UR_DEVICE_INFO_MAX_IMAGE_LINEAR_WIDTH_EXP);
    std::cout << prefix;
    printDeviceInfo<size_t>(hDevice,
                            UR_DEVICE_INFO_MAX_IMAGE_LINEAR_HEIGHT_EXP);
    std::cout << prefix;
    printDeviceInfo<size_t>(hDevice, UR_DEVICE_INFO_MAX_IMAGE_LINEAR_PITCH_EXP);
    std::cout << prefix;
    printDeviceInfo<ur_bool_t>(hDevice, UR_DEVICE_INFO_MIPMAP_SUPPORT_EXP);
    std::cout << prefix;
    printDeviceInfo<ur_bool_t>(hDevice,
                               UR_DEVICE_INFO_MIPMAP_ANISOTROPY_SUPPORT_EXP);
    std::cout << prefix;
    printDeviceInfo<uint32_t>(hDevice,
                              UR_DEVICE_INFO_MIPMAP_MAX_ANISOTROPY_EXP);
    std::cout << prefix;
    printDeviceInfo<ur_bool_t>(
        hDevice, UR_DEVICE_INFO_MIPMAP_LEVEL_REFERENCE_SUPPORT_EXP);
    std::cout << prefix;
    printDeviceInfo<ur_bool_t>(
        hDevice, UR_DEVICE_INFO_INTEROP_MEMORY_IMPORT_SUPPORT_EXP);
    std::cout << prefix;
    printDeviceInfo<ur_bool_t>(
        hDevice, UR_DEVICE_INFO_INTEROP_MEMORY_EXPORT_SUPPORT_EXP);
    std::cout << prefix;
    printDeviceInfo<ur_bool_t>(
        hDevice, UR_DEVICE_INFO_INTEROP_SEMAPHORE_IMPORT_SUPPORT_EXP);
    std::cout << prefix;
    printDeviceInfo<ur_bool_t>(
        hDevice, UR_DEVICE_INFO_INTEROP_SEMAPHORE_EXPORT_SUPPORT_EXP);
    std::cout << prefix;
    printDeviceInfo<ur_bool_t>(hDevice, UR_DEVICE_INFO_CUBEMAP_SUPPORT_EXP);
    std::cout << prefix;
    printDeviceInfo<ur_bool_t>(
        hDevice, UR_DEVICE_INFO_CUBEMAP_SEAMLESS_FILTERING_SUPPORT_EXP);
    std::cout << prefix;
<<<<<<< HEAD
    printDeviceInfo<ur_bool_t>(hDevice,
                               UR_DEVICE_INFO_TIMESTAMP_RECORDING_SUPPORT_EXP);
=======
    printDeviceInfo<ur_bool_t>(
        hDevice, UR_DEVICE_INFO_BINDLESS_SAMPLED_IMAGE_FETCH_1D_USM_EXP);
    std::cout << prefix;
    printDeviceInfo<ur_bool_t>(
        hDevice, UR_DEVICE_INFO_BINDLESS_SAMPLED_IMAGE_FETCH_1D_EXP);
    std::cout << prefix;
    printDeviceInfo<ur_bool_t>(
        hDevice, UR_DEVICE_INFO_BINDLESS_SAMPLED_IMAGE_FETCH_2D_USM_EXP);
    std::cout << prefix;
    printDeviceInfo<ur_bool_t>(
        hDevice, UR_DEVICE_INFO_BINDLESS_SAMPLED_IMAGE_FETCH_2D_EXP);
    std::cout << prefix;
    printDeviceInfo<ur_bool_t>(
        hDevice, UR_DEVICE_INFO_BINDLESS_SAMPLED_IMAGE_FETCH_3D_USM_EXP);
    std::cout << prefix;
    printDeviceInfo<ur_bool_t>(
        hDevice, UR_DEVICE_INFO_BINDLESS_SAMPLED_IMAGE_FETCH_3D_EXP);
>>>>>>> 4347e0c1
}
} // namespace urinfo<|MERGE_RESOLUTION|>--- conflicted
+++ resolved
@@ -384,27 +384,24 @@
     printDeviceInfo<ur_bool_t>(
         hDevice, UR_DEVICE_INFO_CUBEMAP_SEAMLESS_FILTERING_SUPPORT_EXP);
     std::cout << prefix;
-<<<<<<< HEAD
+    printDeviceInfo<ur_bool_t>(
+        hDevice, UR_DEVICE_INFO_BINDLESS_SAMPLED_IMAGE_FETCH_1D_USM_EXP);
+    std::cout << prefix;
+    printDeviceInfo<ur_bool_t>(
+        hDevice, UR_DEVICE_INFO_BINDLESS_SAMPLED_IMAGE_FETCH_1D_EXP);
+    std::cout << prefix;
+    printDeviceInfo<ur_bool_t>(
+        hDevice, UR_DEVICE_INFO_BINDLESS_SAMPLED_IMAGE_FETCH_2D_USM_EXP);
+    std::cout << prefix;
+    printDeviceInfo<ur_bool_t>(
+        hDevice, UR_DEVICE_INFO_BINDLESS_SAMPLED_IMAGE_FETCH_2D_EXP);
+    std::cout << prefix;
+    printDeviceInfo<ur_bool_t>(
+        hDevice, UR_DEVICE_INFO_BINDLESS_SAMPLED_IMAGE_FETCH_3D_USM_EXP);
+    std::cout << prefix;
+    printDeviceInfo<ur_bool_t>(
+        hDevice, UR_DEVICE_INFO_BINDLESS_SAMPLED_IMAGE_FETCH_3D_EXP);
     printDeviceInfo<ur_bool_t>(hDevice,
                                UR_DEVICE_INFO_TIMESTAMP_RECORDING_SUPPORT_EXP);
-=======
-    printDeviceInfo<ur_bool_t>(
-        hDevice, UR_DEVICE_INFO_BINDLESS_SAMPLED_IMAGE_FETCH_1D_USM_EXP);
-    std::cout << prefix;
-    printDeviceInfo<ur_bool_t>(
-        hDevice, UR_DEVICE_INFO_BINDLESS_SAMPLED_IMAGE_FETCH_1D_EXP);
-    std::cout << prefix;
-    printDeviceInfo<ur_bool_t>(
-        hDevice, UR_DEVICE_INFO_BINDLESS_SAMPLED_IMAGE_FETCH_2D_USM_EXP);
-    std::cout << prefix;
-    printDeviceInfo<ur_bool_t>(
-        hDevice, UR_DEVICE_INFO_BINDLESS_SAMPLED_IMAGE_FETCH_2D_EXP);
-    std::cout << prefix;
-    printDeviceInfo<ur_bool_t>(
-        hDevice, UR_DEVICE_INFO_BINDLESS_SAMPLED_IMAGE_FETCH_3D_USM_EXP);
-    std::cout << prefix;
-    printDeviceInfo<ur_bool_t>(
-        hDevice, UR_DEVICE_INFO_BINDLESS_SAMPLED_IMAGE_FETCH_3D_EXP);
->>>>>>> 4347e0c1
 }
 } // namespace urinfo